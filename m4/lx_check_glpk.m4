AC_DEFUN([LX_CHECK_GLPK],
[
  AC_ARG_WITH([glpk],
AS_HELP_STRING([--with-glpk@<:@=PREFIX@:>@], [search for GLPK under PREFIX or under the default search paths if PREFIX is not given @<:@default@:>@])
AS_HELP_STRING([--without-glpk], [disable checking for GLPK]),
              [], [with_glpk=yes])

  AC_ARG_WITH([glpk-includedir],
AS_HELP_STRING([--with-glpk-includedir=DIR], [search for GLPK headers in DIR]),
              [], [with_glpk_includedir=no])

  AC_ARG_WITH([glpk-libdir],
AS_HELP_STRING([--with-glpk-libdir=DIR], [search for GLPK libraries in DIR]),
              [], [with_glpk_libdir=no])

  lx_glpk_found=no
  if test x"$with_glpk" != x"no"; then
    AC_MSG_CHECKING([for GLPK])

    if test x"$with_glpk_includedir" != x"no"; then
      GLPK_CFLAGS="-I$with_glpk_includedir"
    elif test x"$with_glpk" != x"yes"; then
      GLPK_CFLAGS="-I$with_glpk/include"
    fi

    if test x"$with_glpk_libdir" != x"no"; then
      GLPK_LDFLAGS="-L$with_glpk_libdir"
    elif test x"$with_glpk" != x"yes"; then
      GLPK_LDFLAGS="-L$with_glpk/lib"
    fi
    GLPK_LIBS="-lglpk"

    lx_save_cxxflags="$CXXFLAGS"
    lx_save_ldflags="$LDFLAGS"
    lx_save_libs="$LIBS"
    CXXFLAGS="$GLPK_CFLAGS"
    LDFLAGS="$GLPK_LDFLAGS"
    LIBS="$GLPK_LIBS"

    lx_glpk_test_prog='
      extern "C" {
      #include <glpk.h>
      }

      #if (GLP_MAJOR_VERSION < 4) \
         || (GLP_MAJOR_VERSION == 4 && GLP_MINOR_VERSION < 33)
      #error Supported GLPK versions: 4.33 or above
      #endif

      int main(int argc, char** argv)
      {
        LPX *lp;
        lp = lpx_create_prob();
        lpx_delete_prob(lp);
        return 0;
      }'

    AC_LANG_PUSH(C++)
    AC_LINK_IFELSE([$lx_glpk_test_prog], [lx_glpk_found=yes], [lx_glpk_found=no])
    AC_LANG_POP(C++)

    CXXFLAGS="$lx_save_cxxflags"
    LDFLAGS="$lx_save_ldflags"
    LIBS="$lx_save_libs"

    if test x"$lx_glpk_found" = x"yes"; then
<<<<<<< HEAD
      AC_DEFINE([HAVE_GLPK], [1], [Define to 1 if you have GLPK.])
      lx_lp_found=yes
      AC_DEFINE([HAVE_LP], [1], [Define to 1 if you have any LP solver.])
      lx_mip_found=yes
      AC_DEFINE([HAVE_MIP], [1], [Define to 1 if you have any MIP solver.])
=======
      AC_DEFINE([LEMON_HAVE_GLPK], [1], [Define to 1 if you have GLPK.])
>>>>>>> b3e0e150
      AC_MSG_RESULT([yes])
    else
      GLPK_CFLAGS=""
      GLPK_LDFLAGS=""
      GLPK_LIBS=""
      AC_MSG_RESULT([no])
    fi
  fi
  GLPK_LIBS="$GLPK_LDFLAGS $GLPK_LIBS"
  AC_SUBST(GLPK_CFLAGS)
  AC_SUBST(GLPK_LIBS)
  AM_CONDITIONAL([HAVE_GLPK], [test x"$lx_glpk_found" = x"yes"])
])<|MERGE_RESOLUTION|>--- conflicted
+++ resolved
@@ -64,15 +64,11 @@
     LIBS="$lx_save_libs"
 
     if test x"$lx_glpk_found" = x"yes"; then
-<<<<<<< HEAD
-      AC_DEFINE([HAVE_GLPK], [1], [Define to 1 if you have GLPK.])
+      AC_DEFINE([LEMON_HAVE_GLPK], [1], [Define to 1 if you have GLPK.])
       lx_lp_found=yes
-      AC_DEFINE([HAVE_LP], [1], [Define to 1 if you have any LP solver.])
+      AC_DEFINE([LEMON_HAVE_LP], [1], [Define to 1 if you have any LP solver.])
       lx_mip_found=yes
-      AC_DEFINE([HAVE_MIP], [1], [Define to 1 if you have any MIP solver.])
-=======
-      AC_DEFINE([LEMON_HAVE_GLPK], [1], [Define to 1 if you have GLPK.])
->>>>>>> b3e0e150
+      AC_DEFINE([LEMON_HAVE_MIP], [1], [Define to 1 if you have any MIP solver.])
       AC_MSG_RESULT([yes])
     else
       GLPK_CFLAGS=""

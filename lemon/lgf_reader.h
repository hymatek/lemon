/* -*- mode: C++; indent-tabs-mode: nil; -*-
 *
 * This file is a part of LEMON, a generic C++ optimization library.
 *
<<<<<<< HEAD
 * Copyright (C) 2003-2010
=======
 * Copyright (C) 2003-2011
>>>>>>> e0549ce7
 * Egervary Jeno Kombinatorikus Optimalizalasi Kutatocsoport
 * (Egervary Research Group on Combinatorial Optimization, EGRES).
 *
 * Permission to use, modify and distribute this software is granted
 * provided that this copyright notice appears in all copies. For
 * precise terms see the accompanying LICENSE file.
 *
 * This software is provided "AS IS" with no warranty of any kind,
 * express or implied, and with no claim as to its suitability for any
 * purpose.
 *
 */

///\ingroup lemon_io
///\file
///\brief \ref lgf-format "LEMON Graph Format" reader.


#ifndef LEMON_LGF_READER_H
#define LEMON_LGF_READER_H

#include <iostream>
#include <fstream>
#include <sstream>

#include <set>
#include <map>

#include <lemon/core.h>

#include <lemon/lgf_writer.h>

#include <lemon/concept_check.h>
#include <lemon/concepts/maps.h>

namespace lemon {

  namespace _reader_bits {

    template <typename Value>
    struct DefaultConverter {
      Value operator()(const std::string& str) {
        std::istringstream is(str);
        Value value;
        if (!(is >> value)) {
          throw FormatError("Cannot read token");
        }

        char c;
        if (is >> std::ws >> c) {
          throw FormatError("Remaining characters in token");
        }
        return value;
      }
    };

    template <>
    struct DefaultConverter<std::string> {
      std::string operator()(const std::string& str) {
        return str;
      }
    };

    template <typename _Item>
    class MapStorageBase {
    public:
      typedef _Item Item;

    public:
      MapStorageBase() {}
      virtual ~MapStorageBase() {}

      virtual void set(const Item& item, const std::string& value) = 0;

    };

    template <typename _Item, typename _Map,
              typename _Converter = DefaultConverter<typename _Map::Value> >
    class MapStorage : public MapStorageBase<_Item> {
    public:
      typedef _Map Map;
      typedef _Converter Converter;
      typedef _Item Item;

    private:
      Map& _map;
      Converter _converter;

    public:
      MapStorage(Map& map, const Converter& converter = Converter())
        : _map(map), _converter(converter) {}
      virtual ~MapStorage() {}

      virtual void set(const Item& item ,const std::string& value) {
        _map.set(item, _converter(value));
      }
    };

    template <typename _GR, bool _dir, typename _Map,
              typename _Converter = DefaultConverter<typename _Map::Value> >
    class GraphArcMapStorage : public MapStorageBase<typename _GR::Edge> {
    public:
      typedef _Map Map;
      typedef _Converter Converter;
      typedef _GR GR;
      typedef typename GR::Edge Item;
      static const bool dir = _dir;

    private:
      const GR& _graph;
      Map& _map;
      Converter _converter;

    public:
      GraphArcMapStorage(const GR& graph, Map& map,
                         const Converter& converter = Converter())
        : _graph(graph), _map(map), _converter(converter) {}
      virtual ~GraphArcMapStorage() {}

      virtual void set(const Item& item ,const std::string& value) {
        _map.set(_graph.direct(item, dir), _converter(value));
      }
    };

    class ValueStorageBase {
    public:
      ValueStorageBase() {}
      virtual ~ValueStorageBase() {}

      virtual void set(const std::string&) = 0;
    };

    template <typename _Value, typename _Converter = DefaultConverter<_Value> >
    class ValueStorage : public ValueStorageBase {
    public:
      typedef _Value Value;
      typedef _Converter Converter;

    private:
      Value& _value;
      Converter _converter;

    public:
      ValueStorage(Value& value, const Converter& converter = Converter())
        : _value(value), _converter(converter) {}

      virtual void set(const std::string& value) {
        _value = _converter(value);
      }
    };

    template <typename Value>
    struct MapLookUpConverter {
      const std::map<std::string, Value>& _map;

      MapLookUpConverter(const std::map<std::string, Value>& map)
        : _map(map) {}

      Value operator()(const std::string& str) {
        typename std::map<std::string, Value>::const_iterator it =
          _map.find(str);
        if (it == _map.end()) {
          std::ostringstream msg;
          msg << "Item not found: " << str;
          throw FormatError(msg.str());
        }
        return it->second;
      }
    };

    template <typename GR>
    struct GraphArcLookUpConverter {
      const GR& _graph;
      const std::map<std::string, typename GR::Edge>& _map;

      GraphArcLookUpConverter(const GR& graph,
                              const std::map<std::string,
                                             typename GR::Edge>& map)
        : _graph(graph), _map(map) {}

      typename GR::Arc operator()(const std::string& str) {
        if (str.empty() || (str[0] != '+' && str[0] != '-')) {
          throw FormatError("Item must start with '+' or '-'");
        }
        typename std::map<std::string, typename GR::Edge>
          ::const_iterator it = _map.find(str.substr(1));
        if (it == _map.end()) {
          throw FormatError("Item not found");
        }
        return _graph.direct(it->second, str[0] == '+');
      }
    };

    inline bool isWhiteSpace(char c) {
      return c == ' ' || c == '\t' || c == '\v' ||
        c == '\n' || c == '\r' || c == '\f';
    }

    inline bool isOct(char c) {
      return '0' <= c && c <='7';
    }

    inline int valueOct(char c) {
      LEMON_ASSERT(isOct(c), "The character is not octal.");
      return c - '0';
    }

    inline bool isHex(char c) {
      return ('0' <= c && c <= '9') ||
        ('a' <= c && c <= 'z') ||
        ('A' <= c && c <= 'Z');
    }

    inline int valueHex(char c) {
      LEMON_ASSERT(isHex(c), "The character is not hexadecimal.");
      if ('0' <= c && c <= '9') return c - '0';
      if ('a' <= c && c <= 'z') return c - 'a' + 10;
      return c - 'A' + 10;
    }

    inline bool isIdentifierFirstChar(char c) {
      return ('a' <= c && c <= 'z') ||
        ('A' <= c && c <= 'Z') || c == '_';
    }

    inline bool isIdentifierChar(char c) {
      return isIdentifierFirstChar(c) ||
        ('0' <= c && c <= '9');
    }

    inline char readEscape(std::istream& is) {
      char c;
      if (!is.get(c))
        throw FormatError("Escape format error");

      switch (c) {
      case '\\':
        return '\\';
      case '\"':
        return '\"';
      case '\'':
        return '\'';
      case '\?':
        return '\?';
      case 'a':
        return '\a';
      case 'b':
        return '\b';
      case 'f':
        return '\f';
      case 'n':
        return '\n';
      case 'r':
        return '\r';
      case 't':
        return '\t';
      case 'v':
        return '\v';
      case 'x':
        {
          int code;
          if (!is.get(c) || !isHex(c))
            throw FormatError("Escape format error");
          else if (code = valueHex(c), !is.get(c) || !isHex(c)) is.putback(c);
          else code = code * 16 + valueHex(c);
          return code;
        }
      default:
        {
          int code;
          if (!isOct(c))
            throw FormatError("Escape format error");
          else if (code = valueOct(c), !is.get(c) || !isOct(c))
            is.putback(c);
          else if (code = code * 8 + valueOct(c), !is.get(c) || !isOct(c))
            is.putback(c);
          else code = code * 8 + valueOct(c);
          return code;
        }
      }
    }

    inline std::istream& readToken(std::istream& is, std::string& str) {
      std::ostringstream os;

      char c;
      is >> std::ws;

      if (!is.get(c))
        return is;

      if (c == '\"') {
        while (is.get(c) && c != '\"') {
          if (c == '\\')
            c = readEscape(is);
          os << c;
        }
        if (!is)
          throw FormatError("Quoted format error");
      } else {
        is.putback(c);
        while (is.get(c) && !isWhiteSpace(c)) {
          if (c == '\\')
            c = readEscape(is);
          os << c;
        }
        if (!is) {
          is.clear();
        } else {
          is.putback(c);
        }
      }
      str = os.str();
      return is;
    }

    class Section {
    public:
      virtual ~Section() {}
      virtual void process(std::istream& is, int& line_num) = 0;
    };

    template <typename Functor>
    class LineSection : public Section {
    private:

      Functor _functor;

    public:

      LineSection(const Functor& functor) : _functor(functor) {}
      virtual ~LineSection() {}

      virtual void process(std::istream& is, int& line_num) {
        char c;
        std::string line;
        while (is.get(c) && c != '@') {
          if (c == '\n') {
            ++line_num;
          } else if (c == '#') {
            getline(is, line);
            ++line_num;
          } else if (!isWhiteSpace(c)) {
            is.putback(c);
            getline(is, line);
            _functor(line);
            ++line_num;
          }
        }
        if (is) is.putback(c);
        else if (is.eof()) is.clear();
      }
    };

    template <typename Functor>
    class StreamSection : public Section {
    private:

      Functor _functor;

    public:

      StreamSection(const Functor& functor) : _functor(functor) {}
      virtual ~StreamSection() {}

      virtual void process(std::istream& is, int& line_num) {
        _functor(is, line_num);
        char c;
        std::string line;
        while (is.get(c) && c != '@') {
          if (c == '\n') {
            ++line_num;
          } else if (!isWhiteSpace(c)) {
            getline(is, line);
            ++line_num;
          }
        }
        if (is) is.putback(c);
        else if (is.eof()) is.clear();
      }
    };

  }

  template <typename DGR>
  class DigraphReader;

  template <typename TDGR>
  DigraphReader<TDGR> digraphReader(TDGR& digraph, std::istream& is = std::cin);
  template <typename TDGR>
  DigraphReader<TDGR> digraphReader(TDGR& digraph, const std::string& fn);
  template <typename TDGR>
  DigraphReader<TDGR> digraphReader(TDGR& digraph, const char *fn);

  /// \ingroup lemon_io
  ///
  /// \brief \ref lgf-format "LGF" reader for directed graphs
  ///
  /// This utility reads an \ref lgf-format "LGF" file.
  ///
  /// The reading method does a batch processing. The user creates a
  /// reader object, then various reading rules can be added to the
  /// reader, and eventually the reading is executed with the \c run()
  /// member function. A map reading rule can be added to the reader
  /// with the \c nodeMap() or \c arcMap() members. An optional
  /// converter parameter can also be added as a standard functor
  /// converting from \c std::string to the value type of the map. If it
  /// is set, it will determine how the tokens in the file should be
  /// converted to the value type of the map. If the functor is not set,
  /// then a default conversion will be used. One map can be read into
  /// multiple map objects at the same time. The \c attribute(), \c
  /// node() and \c arc() functions are used to add attribute reading
  /// rules.
  ///
  ///\code
  /// DigraphReader<DGR>(digraph, std::cin).
  ///   nodeMap("coordinates", coord_map).
  ///   arcMap("capacity", cap_map).
  ///   node("source", src).
  ///   node("target", trg).
  ///   attribute("caption", caption).
  ///   run();
  ///\endcode
  ///
  /// By default, the reader uses the first section in the file of the
  /// proper type. If a section has an optional name, then it can be
  /// selected for reading by giving an optional name parameter to the
  /// \c nodes(), \c arcs() or \c attributes() functions.
  ///
  /// The \c useNodes() and \c useArcs() functions are used to tell the reader
  /// that the nodes or arcs should not be constructed (added to the
  /// graph) during the reading, but instead the label map of the items
  /// are given as a parameter of these functions. An
  /// application of these functions is multipass reading, which is
  /// important if two \c \@arcs sections must be read from the
  /// file. In this case the first phase would read the node set and one
  /// of the arc sets, while the second phase would read the second arc
  /// set into an \e ArcSet class (\c SmartArcSet or \c ListArcSet).
  /// The previously read label node map should be passed to the \c
  /// useNodes() functions. Another application of multipass reading when
  /// paths are given as a node map or an arc map.
  /// It is impossible to read this in
  /// a single pass, because the arcs are not constructed when the node
  /// maps are read.
  template <typename DGR>
  class DigraphReader {
  public:

    typedef DGR Digraph;

  private:

    TEMPLATE_DIGRAPH_TYPEDEFS(DGR);

    std::istream* _is;
    bool local_is;
    std::string _filename;

    DGR& _digraph;

    std::string _nodes_caption;
    std::string _arcs_caption;
    std::string _attributes_caption;

    typedef std::map<std::string, Node> NodeIndex;
    NodeIndex _node_index;
    typedef std::map<std::string, Arc> ArcIndex;
    ArcIndex _arc_index;

    typedef std::vector<std::pair<std::string,
      _reader_bits::MapStorageBase<Node>*> > NodeMaps;
    NodeMaps _node_maps;

    typedef std::vector<std::pair<std::string,
      _reader_bits::MapStorageBase<Arc>*> >ArcMaps;
    ArcMaps _arc_maps;

    typedef std::multimap<std::string, _reader_bits::ValueStorageBase*>
      Attributes;
    Attributes _attributes;

    bool _use_nodes;
    bool _use_arcs;

    bool _skip_nodes;
    bool _skip_arcs;

    int line_num;
    std::istringstream line;

  public:

    /// \brief Constructor
    ///
    /// Construct a directed graph reader, which reads from the given
    /// input stream.
    DigraphReader(DGR& digraph, std::istream& is = std::cin)
      : _is(&is), local_is(false), _digraph(digraph),
        _use_nodes(false), _use_arcs(false),
        _skip_nodes(false), _skip_arcs(false) {}

    /// \brief Constructor
    ///
    /// Construct a directed graph reader, which reads from the given
    /// file.
    DigraphReader(DGR& digraph, const std::string& fn)
      : _is(new std::ifstream(fn.c_str())), local_is(true),
        _filename(fn), _digraph(digraph),
        _use_nodes(false), _use_arcs(false),
        _skip_nodes(false), _skip_arcs(false) {
      if (!(*_is)) {
        delete _is;
        throw IoError("Cannot open file", fn);
      }
    }

    /// \brief Constructor
    ///
    /// Construct a directed graph reader, which reads from the given
    /// file.
    DigraphReader(DGR& digraph, const char* fn)
      : _is(new std::ifstream(fn)), local_is(true),
        _filename(fn), _digraph(digraph),
        _use_nodes(false), _use_arcs(false),
        _skip_nodes(false), _skip_arcs(false) {
      if (!(*_is)) {
        delete _is;
        throw IoError("Cannot open file", fn);
      }
    }

    /// \brief Destructor
    ~DigraphReader() {
      for (typename NodeMaps::iterator it = _node_maps.begin();
           it != _node_maps.end(); ++it) {
        delete it->second;
      }

      for (typename ArcMaps::iterator it = _arc_maps.begin();
           it != _arc_maps.end(); ++it) {
        delete it->second;
      }

      for (typename Attributes::iterator it = _attributes.begin();
           it != _attributes.end(); ++it) {
        delete it->second;
      }

      if (local_is) {
        delete _is;
      }

    }

  private:

    template <typename TDGR>
    friend DigraphReader<TDGR> digraphReader(TDGR& digraph, std::istream& is);
    template <typename TDGR>
    friend DigraphReader<TDGR> digraphReader(TDGR& digraph,
                                             const std::string& fn);
    template <typename TDGR>
    friend DigraphReader<TDGR> digraphReader(TDGR& digraph, const char *fn);

    DigraphReader(DigraphReader& other)
      : _is(other._is), local_is(other.local_is), _digraph(other._digraph),
        _use_nodes(other._use_nodes), _use_arcs(other._use_arcs),
        _skip_nodes(other._skip_nodes), _skip_arcs(other._skip_arcs) {

      other._is = 0;
      other.local_is = false;

      _node_index.swap(other._node_index);
      _arc_index.swap(other._arc_index);

      _node_maps.swap(other._node_maps);
      _arc_maps.swap(other._arc_maps);
      _attributes.swap(other._attributes);

      _nodes_caption = other._nodes_caption;
      _arcs_caption = other._arcs_caption;
      _attributes_caption = other._attributes_caption;

    }

    DigraphReader& operator=(const DigraphReader&);

  public:

    /// \name Reading Rules
    /// @{

    /// \brief Node map reading rule
    ///
    /// Add a node map reading rule to the reader.
    template <typename Map>
    DigraphReader& nodeMap(const std::string& caption, Map& map) {
      checkConcept<concepts::WriteMap<Node, typename Map::Value>, Map>();
      _reader_bits::MapStorageBase<Node>* storage =
        new _reader_bits::MapStorage<Node, Map>(map);
      _node_maps.push_back(std::make_pair(caption, storage));
      return *this;
    }

    /// \brief Node map reading rule
    ///
    /// Add a node map reading rule with specialized converter to the
    /// reader.
    template <typename Map, typename Converter>
    DigraphReader& nodeMap(const std::string& caption, Map& map,
                           const Converter& converter = Converter()) {
      checkConcept<concepts::WriteMap<Node, typename Map::Value>, Map>();
      _reader_bits::MapStorageBase<Node>* storage =
        new _reader_bits::MapStorage<Node, Map, Converter>(map, converter);
      _node_maps.push_back(std::make_pair(caption, storage));
      return *this;
    }

    /// \brief Arc map reading rule
    ///
    /// Add an arc map reading rule to the reader.
    template <typename Map>
    DigraphReader& arcMap(const std::string& caption, Map& map) {
      checkConcept<concepts::WriteMap<Arc, typename Map::Value>, Map>();
      _reader_bits::MapStorageBase<Arc>* storage =
        new _reader_bits::MapStorage<Arc, Map>(map);
      _arc_maps.push_back(std::make_pair(caption, storage));
      return *this;
    }

    /// \brief Arc map reading rule
    ///
    /// Add an arc map reading rule with specialized converter to the
    /// reader.
    template <typename Map, typename Converter>
    DigraphReader& arcMap(const std::string& caption, Map& map,
                          const Converter& converter = Converter()) {
      checkConcept<concepts::WriteMap<Arc, typename Map::Value>, Map>();
      _reader_bits::MapStorageBase<Arc>* storage =
        new _reader_bits::MapStorage<Arc, Map, Converter>(map, converter);
      _arc_maps.push_back(std::make_pair(caption, storage));
      return *this;
    }

    /// \brief Attribute reading rule
    ///
    /// Add an attribute reading rule to the reader.
    template <typename Value>
    DigraphReader& attribute(const std::string& caption, Value& value) {
      _reader_bits::ValueStorageBase* storage =
        new _reader_bits::ValueStorage<Value>(value);
      _attributes.insert(std::make_pair(caption, storage));
      return *this;
    }

    /// \brief Attribute reading rule
    ///
    /// Add an attribute reading rule with specialized converter to the
    /// reader.
    template <typename Value, typename Converter>
    DigraphReader& attribute(const std::string& caption, Value& value,
                             const Converter& converter = Converter()) {
      _reader_bits::ValueStorageBase* storage =
        new _reader_bits::ValueStorage<Value, Converter>(value, converter);
      _attributes.insert(std::make_pair(caption, storage));
      return *this;
    }

    /// \brief Node reading rule
    ///
    /// Add a node reading rule to reader.
    DigraphReader& node(const std::string& caption, Node& node) {
      typedef _reader_bits::MapLookUpConverter<Node> Converter;
      Converter converter(_node_index);
      _reader_bits::ValueStorageBase* storage =
        new _reader_bits::ValueStorage<Node, Converter>(node, converter);
      _attributes.insert(std::make_pair(caption, storage));
      return *this;
    }

    /// \brief Arc reading rule
    ///
    /// Add an arc reading rule to reader.
    DigraphReader& arc(const std::string& caption, Arc& arc) {
      typedef _reader_bits::MapLookUpConverter<Arc> Converter;
      Converter converter(_arc_index);
      _reader_bits::ValueStorageBase* storage =
        new _reader_bits::ValueStorage<Arc, Converter>(arc, converter);
      _attributes.insert(std::make_pair(caption, storage));
      return *this;
    }

    /// @}

    /// \name Select Section by Name
    /// @{

    /// \brief Set \c \@nodes section to be read
    ///
    /// Set \c \@nodes section to be read
    DigraphReader& nodes(const std::string& caption) {
      _nodes_caption = caption;
      return *this;
    }

    /// \brief Set \c \@arcs section to be read
    ///
    /// Set \c \@arcs section to be read
    DigraphReader& arcs(const std::string& caption) {
      _arcs_caption = caption;
      return *this;
    }

    /// \brief Set \c \@attributes section to be read
    ///
    /// Set \c \@attributes section to be read
    DigraphReader& attributes(const std::string& caption) {
      _attributes_caption = caption;
      return *this;
    }

    /// @}

    /// \name Using Previously Constructed Node or Arc Set
    /// @{

    /// \brief Use previously constructed node set
    ///
    /// Use previously constructed node set, and specify the node
    /// label map.
    template <typename Map>
    DigraphReader& useNodes(const Map& map) {
      checkConcept<concepts::ReadMap<Node, typename Map::Value>, Map>();
      LEMON_ASSERT(!_use_nodes, "Multiple usage of useNodes() member");
      _use_nodes = true;
      _writer_bits::DefaultConverter<typename Map::Value> converter;
      for (NodeIt n(_digraph); n != INVALID; ++n) {
        _node_index.insert(std::make_pair(converter(map[n]), n));
      }
      return *this;
    }

    /// \brief Use previously constructed node set
    ///
    /// Use previously constructed node set, and specify the node
    /// label map and a functor which converts the label map values to
    /// \c std::string.
    template <typename Map, typename Converter>
    DigraphReader& useNodes(const Map& map,
                            const Converter& converter = Converter()) {
      checkConcept<concepts::ReadMap<Node, typename Map::Value>, Map>();
      LEMON_ASSERT(!_use_nodes, "Multiple usage of useNodes() member");
      _use_nodes = true;
      for (NodeIt n(_digraph); n != INVALID; ++n) {
        _node_index.insert(std::make_pair(converter(map[n]), n));
      }
      return *this;
    }

    /// \brief Use previously constructed arc set
    ///
    /// Use previously constructed arc set, and specify the arc
    /// label map.
    template <typename Map>
    DigraphReader& useArcs(const Map& map) {
      checkConcept<concepts::ReadMap<Arc, typename Map::Value>, Map>();
      LEMON_ASSERT(!_use_arcs, "Multiple usage of useArcs() member");
      _use_arcs = true;
      _writer_bits::DefaultConverter<typename Map::Value> converter;
      for (ArcIt a(_digraph); a != INVALID; ++a) {
        _arc_index.insert(std::make_pair(converter(map[a]), a));
      }
      return *this;
    }

    /// \brief Use previously constructed arc set
    ///
    /// Use previously constructed arc set, and specify the arc
    /// label map and a functor which converts the label map values to
    /// \c std::string.
    template <typename Map, typename Converter>
    DigraphReader& useArcs(const Map& map,
                           const Converter& converter = Converter()) {
      checkConcept<concepts::ReadMap<Arc, typename Map::Value>, Map>();
      LEMON_ASSERT(!_use_arcs, "Multiple usage of useArcs() member");
      _use_arcs = true;
      for (ArcIt a(_digraph); a != INVALID; ++a) {
        _arc_index.insert(std::make_pair(converter(map[a]), a));
      }
      return *this;
    }

    /// \brief Skips the reading of node section
    ///
    /// Omit the reading of the node section. This implies that each node
    /// map reading rule will be abandoned, and the nodes of the graph
    /// will not be constructed, which usually cause that the arc set
    /// could not be read due to lack of node name resolving.
    /// Therefore \c skipArcs() function should also be used, or
    /// \c useNodes() should be used to specify the label of the nodes.
    DigraphReader& skipNodes() {
      LEMON_ASSERT(!_skip_nodes, "Skip nodes already set");
      _skip_nodes = true;
      return *this;
    }

    /// \brief Skips the reading of arc section
    ///
    /// Omit the reading of the arc section. This implies that each arc
    /// map reading rule will be abandoned, and the arcs of the graph
    /// will not be constructed.
    DigraphReader& skipArcs() {
      LEMON_ASSERT(!_skip_arcs, "Skip arcs already set");
      _skip_arcs = true;
      return *this;
    }

    /// @}

  private:

    bool readLine() {
      std::string str;
      while(++line_num, std::getline(*_is, str)) {
        line.clear(); line.str(str);
        char c;
        if (line >> std::ws >> c && c != '#') {
          line.putback(c);
          return true;
        }
      }
      return false;
    }

    bool readSuccess() {
      return static_cast<bool>(*_is);
    }

    void skipSection() {
      char c;
      while (readSuccess() && line >> c && c != '@') {
        readLine();
      }
      if (readSuccess()) {
        line.putback(c);
      }
    }

    void readNodes() {

      std::vector<int> map_index(_node_maps.size());
      int map_num, label_index;

      char c;
      if (!readLine() || !(line >> c) || c == '@') {
        if (readSuccess() && line) line.putback(c);
        if (!_node_maps.empty())
          throw FormatError("Cannot find map names");
        return;
      }
      line.putback(c);

      {
        std::map<std::string, int> maps;

        std::string map;
        int index = 0;
        while (_reader_bits::readToken(line, map)) {
          if (maps.find(map) != maps.end()) {
            std::ostringstream msg;
            msg << "Multiple occurence of node map: " << map;
            throw FormatError(msg.str());
          }
          maps.insert(std::make_pair(map, index));
          ++index;
        }

        for (int i = 0; i < static_cast<int>(_node_maps.size()); ++i) {
          std::map<std::string, int>::iterator jt =
            maps.find(_node_maps[i].first);
          if (jt == maps.end()) {
            std::ostringstream msg;
            msg << "Map not found: " << _node_maps[i].first;
            throw FormatError(msg.str());
          }
          map_index[i] = jt->second;
        }

        {
          std::map<std::string, int>::iterator jt = maps.find("label");
          if (jt != maps.end()) {
            label_index = jt->second;
          } else {
            label_index = -1;
          }
        }
        map_num = maps.size();
      }

      while (readLine() && line >> c && c != '@') {
        line.putback(c);

        std::vector<std::string> tokens(map_num);
        for (int i = 0; i < map_num; ++i) {
          if (!_reader_bits::readToken(line, tokens[i])) {
            std::ostringstream msg;
            msg << "Column not found (" << i + 1 << ")";
            throw FormatError(msg.str());
          }
        }
        if (line >> std::ws >> c)
          throw FormatError("Extra character at the end of line");

        Node n;
        if (!_use_nodes) {
          n = _digraph.addNode();
          if (label_index != -1)
            _node_index.insert(std::make_pair(tokens[label_index], n));
        } else {
          if (label_index == -1)
            throw FormatError("Label map not found");
          typename std::map<std::string, Node>::iterator it =
            _node_index.find(tokens[label_index]);
          if (it == _node_index.end()) {
            std::ostringstream msg;
            msg << "Node with label not found: " << tokens[label_index];
            throw FormatError(msg.str());
          }
          n = it->second;
        }

        for (int i = 0; i < static_cast<int>(_node_maps.size()); ++i) {
          _node_maps[i].second->set(n, tokens[map_index[i]]);
        }

      }
      if (readSuccess()) {
        line.putback(c);
      }
    }

    void readArcs() {

      std::vector<int> map_index(_arc_maps.size());
      int map_num, label_index;

      char c;
      if (!readLine() || !(line >> c) || c == '@') {
        if (readSuccess() && line) line.putback(c);
        if (!_arc_maps.empty())
          throw FormatError("Cannot find map names");
        return;
      }
      line.putback(c);

      {
        std::map<std::string, int> maps;

        std::string map;
        int index = 0;
        while (_reader_bits::readToken(line, map)) {
          if(map == "-") {
              if(index!=0)
                throw FormatError("'-' is not allowed as a map name");
              else if (line >> std::ws >> c)
                throw FormatError("Extra character at the end of line");
              else break;
            }
          if (maps.find(map) != maps.end()) {
            std::ostringstream msg;
            msg << "Multiple occurence of arc map: " << map;
            throw FormatError(msg.str());
          }
          maps.insert(std::make_pair(map, index));
          ++index;
        }

        for (int i = 0; i < static_cast<int>(_arc_maps.size()); ++i) {
          std::map<std::string, int>::iterator jt =
            maps.find(_arc_maps[i].first);
          if (jt == maps.end()) {
            std::ostringstream msg;
            msg << "Map not found: " << _arc_maps[i].first;
            throw FormatError(msg.str());
          }
          map_index[i] = jt->second;
        }

        {
          std::map<std::string, int>::iterator jt = maps.find("label");
          if (jt != maps.end()) {
            label_index = jt->second;
          } else {
            label_index = -1;
          }
        }
        map_num = maps.size();
      }

      while (readLine() && line >> c && c != '@') {
        line.putback(c);

        std::string source_token;
        std::string target_token;

        if (!_reader_bits::readToken(line, source_token))
          throw FormatError("Source not found");

        if (!_reader_bits::readToken(line, target_token))
          throw FormatError("Target not found");

        std::vector<std::string> tokens(map_num);
        for (int i = 0; i < map_num; ++i) {
          if (!_reader_bits::readToken(line, tokens[i])) {
            std::ostringstream msg;
            msg << "Column not found (" << i + 1 << ")";
            throw FormatError(msg.str());
          }
        }
        if (line >> std::ws >> c)
          throw FormatError("Extra character at the end of line");

        Arc a;
        if (!_use_arcs) {

          typename NodeIndex::iterator it;

          it = _node_index.find(source_token);
          if (it == _node_index.end()) {
            std::ostringstream msg;
            msg << "Item not found: " << source_token;
            throw FormatError(msg.str());
          }
          Node source = it->second;

          it = _node_index.find(target_token);
          if (it == _node_index.end()) {
            std::ostringstream msg;
            msg << "Item not found: " << target_token;
            throw FormatError(msg.str());
          }
          Node target = it->second;

          a = _digraph.addArc(source, target);
          if (label_index != -1)
            _arc_index.insert(std::make_pair(tokens[label_index], a));
        } else {
          if (label_index == -1)
            throw FormatError("Label map not found");
          typename std::map<std::string, Arc>::iterator it =
            _arc_index.find(tokens[label_index]);
          if (it == _arc_index.end()) {
            std::ostringstream msg;
            msg << "Arc with label not found: " << tokens[label_index];
            throw FormatError(msg.str());
          }
          a = it->second;
        }

        for (int i = 0; i < static_cast<int>(_arc_maps.size()); ++i) {
          _arc_maps[i].second->set(a, tokens[map_index[i]]);
        }

      }
      if (readSuccess()) {
        line.putback(c);
      }
    }

    void readAttributes() {

      std::set<std::string> read_attr;

      char c;
      while (readLine() && line >> c && c != '@') {
        line.putback(c);

        std::string attr, token;
        if (!_reader_bits::readToken(line, attr))
          throw FormatError("Attribute name not found");
        if (!_reader_bits::readToken(line, token))
          throw FormatError("Attribute value not found");
        if (line >> c)
          throw FormatError("Extra character at the end of line");

        {
          std::set<std::string>::iterator it = read_attr.find(attr);
          if (it != read_attr.end()) {
            std::ostringstream msg;
            msg << "Multiple occurence of attribute: " << attr;
            throw FormatError(msg.str());
          }
          read_attr.insert(attr);
        }

        {
          typename Attributes::iterator it = _attributes.lower_bound(attr);
          while (it != _attributes.end() && it->first == attr) {
            it->second->set(token);
            ++it;
          }
        }

      }
      if (readSuccess()) {
        line.putback(c);
      }
      for (typename Attributes::iterator it = _attributes.begin();
           it != _attributes.end(); ++it) {
        if (read_attr.find(it->first) == read_attr.end()) {
          std::ostringstream msg;
          msg << "Attribute not found: " << it->first;
          throw FormatError(msg.str());
        }
      }
    }

  public:

    /// \name Execution of the Reader
    /// @{

    /// \brief Start the batch processing
    ///
    /// This function starts the batch processing
    void run() {
      LEMON_ASSERT(_is != 0, "This reader assigned to an other reader");

      bool nodes_done = _skip_nodes;
      bool arcs_done = _skip_arcs;
      bool attributes_done = false;

      line_num = 0;
      readLine();
      skipSection();

      while (readSuccess()) {
        try {
          char c;
          std::string section, caption;
          line >> c;
          _reader_bits::readToken(line, section);
          _reader_bits::readToken(line, caption);

          if (line >> c)
            throw FormatError("Extra character at the end of line");

          if (section == "nodes" && !nodes_done) {
            if (_nodes_caption.empty() || _nodes_caption == caption) {
              readNodes();
              nodes_done = true;
            }
          } else if ((section == "arcs" || section == "edges") &&
                     !arcs_done) {
            if (_arcs_caption.empty() || _arcs_caption == caption) {
              readArcs();
              arcs_done = true;
            }
          } else if (section == "attributes" && !attributes_done) {
            if (_attributes_caption.empty() || _attributes_caption == caption) {
              readAttributes();
              attributes_done = true;
            }
          } else {
            readLine();
            skipSection();
          }
        } catch (FormatError& error) {
          error.line(line_num);
          error.file(_filename);
          throw;
        }
      }

      if (!nodes_done) {
        throw FormatError("Section @nodes not found");
      }

      if (!arcs_done) {
        throw FormatError("Section @arcs not found");
      }

      if (!attributes_done && !_attributes.empty()) {
        throw FormatError("Section @attributes not found");
      }

    }

    /// @}

  };

  /// \ingroup lemon_io
  ///
  /// \brief Return a \ref DigraphReader class
  ///
  /// This function just returns a \ref DigraphReader class.
  ///
  /// With this function a digraph can be read from an
  /// \ref lgf-format "LGF" file or input stream with several maps and
  /// attributes. For example, there is network flow problem on a
  /// digraph, i.e. a digraph with a \e capacity map on the arcs and
  /// \e source and \e target nodes. This digraph can be read with the
  /// following code:
  ///
  ///\code
  ///ListDigraph digraph;
  ///ListDigraph::ArcMap<int> cm(digraph);
  ///ListDigraph::Node src, trg;
  ///digraphReader(digraph, std::cin).
  ///  arcMap("capacity", cap).
  ///  node("source", src).
  ///  node("target", trg).
  ///  run();
  ///\endcode
  ///
  /// For a complete documentation, please see the \ref DigraphReader
  /// class documentation.
  /// \warning Don't forget to put the \ref DigraphReader::run() "run()"
  /// to the end of the parameter list.
  /// \relates DigraphReader
  /// \sa digraphReader(TDGR& digraph, const std::string& fn)
  /// \sa digraphReader(TDGR& digraph, const char* fn)
  template <typename TDGR>
  DigraphReader<TDGR> digraphReader(TDGR& digraph, std::istream& is) {
    DigraphReader<TDGR> tmp(digraph, is);
    return tmp;
  }

  /// \brief Return a \ref DigraphReader class
  ///
  /// This function just returns a \ref DigraphReader class.
  /// \relates DigraphReader
  /// \sa digraphReader(TDGR& digraph, std::istream& is)
  template <typename TDGR>
  DigraphReader<TDGR> digraphReader(TDGR& digraph, const std::string& fn) {
    DigraphReader<TDGR> tmp(digraph, fn);
    return tmp;
  }

  /// \brief Return a \ref DigraphReader class
  ///
  /// This function just returns a \ref DigraphReader class.
  /// \relates DigraphReader
  /// \sa digraphReader(TDGR& digraph, std::istream& is)
  template <typename TDGR>
  DigraphReader<TDGR> digraphReader(TDGR& digraph, const char* fn) {
    DigraphReader<TDGR> tmp(digraph, fn);
    return tmp;
  }

  template <typename GR>
  class GraphReader;

  template <typename TGR>
  GraphReader<TGR> graphReader(TGR& graph, std::istream& is = std::cin);
  template <typename TGR>
  GraphReader<TGR> graphReader(TGR& graph, const std::string& fn);
  template <typename TGR>
  GraphReader<TGR> graphReader(TGR& graph, const char *fn);

  /// \ingroup lemon_io
  ///
  /// \brief \ref lgf-format "LGF" reader for undirected graphs
  ///
  /// This utility reads an \ref lgf-format "LGF" file.
  ///
  /// It can be used almost the same way as \c DigraphReader.
  /// The only difference is that this class can handle edges and
  /// edge maps as well as arcs and arc maps.
  ///
  /// The columns in the \c \@edges (or \c \@arcs) section are the
  /// edge maps. However, if there are two maps with the same name
  /// prefixed with \c '+' and \c '-', then these can be read into an
  /// arc map.  Similarly, an attribute can be read into an arc, if
  /// it's value is an edge label prefixed with \c '+' or \c '-'.
  template <typename GR>
  class GraphReader {
  public:

    typedef GR Graph;

  private:

    TEMPLATE_GRAPH_TYPEDEFS(GR);

    std::istream* _is;
    bool local_is;
    std::string _filename;

    GR& _graph;

    std::string _nodes_caption;
    std::string _edges_caption;
    std::string _attributes_caption;

    typedef std::map<std::string, Node> NodeIndex;
    NodeIndex _node_index;
    typedef std::map<std::string, Edge> EdgeIndex;
    EdgeIndex _edge_index;

    typedef std::vector<std::pair<std::string,
      _reader_bits::MapStorageBase<Node>*> > NodeMaps;
    NodeMaps _node_maps;

    typedef std::vector<std::pair<std::string,
      _reader_bits::MapStorageBase<Edge>*> > EdgeMaps;
    EdgeMaps _edge_maps;

    typedef std::multimap<std::string, _reader_bits::ValueStorageBase*>
      Attributes;
    Attributes _attributes;

    bool _use_nodes;
    bool _use_edges;

    bool _skip_nodes;
    bool _skip_edges;

    int line_num;
    std::istringstream line;

  public:

    /// \brief Constructor
    ///
    /// Construct an undirected graph reader, which reads from the given
    /// input stream.
    GraphReader(GR& graph, std::istream& is = std::cin)
      : _is(&is), local_is(false), _graph(graph),
        _use_nodes(false), _use_edges(false),
        _skip_nodes(false), _skip_edges(false) {}

    /// \brief Constructor
    ///
    /// Construct an undirected graph reader, which reads from the given
    /// file.
    GraphReader(GR& graph, const std::string& fn)
      : _is(new std::ifstream(fn.c_str())), local_is(true),
        _filename(fn), _graph(graph),
        _use_nodes(false), _use_edges(false),
        _skip_nodes(false), _skip_edges(false) {
      if (!(*_is)) {
        delete _is;
        throw IoError("Cannot open file", fn);
      }
    }

    /// \brief Constructor
    ///
    /// Construct an undirected graph reader, which reads from the given
    /// file.
    GraphReader(GR& graph, const char* fn)
      : _is(new std::ifstream(fn)), local_is(true),
        _filename(fn), _graph(graph),
        _use_nodes(false), _use_edges(false),
        _skip_nodes(false), _skip_edges(false) {
      if (!(*_is)) {
        delete _is;
        throw IoError("Cannot open file", fn);
      }
    }

    /// \brief Destructor
    ~GraphReader() {
      for (typename NodeMaps::iterator it = _node_maps.begin();
           it != _node_maps.end(); ++it) {
        delete it->second;
      }

      for (typename EdgeMaps::iterator it = _edge_maps.begin();
           it != _edge_maps.end(); ++it) {
        delete it->second;
      }

      for (typename Attributes::iterator it = _attributes.begin();
           it != _attributes.end(); ++it) {
        delete it->second;
      }

      if (local_is) {
        delete _is;
      }

    }

  private:
    template <typename TGR>
    friend GraphReader<TGR> graphReader(TGR& graph, std::istream& is);
    template <typename TGR>
    friend GraphReader<TGR> graphReader(TGR& graph, const std::string& fn);
    template <typename TGR>
    friend GraphReader<TGR> graphReader(TGR& graph, const char *fn);

    GraphReader(GraphReader& other)
      : _is(other._is), local_is(other.local_is), _graph(other._graph),
        _use_nodes(other._use_nodes), _use_edges(other._use_edges),
        _skip_nodes(other._skip_nodes), _skip_edges(other._skip_edges) {

      other._is = 0;
      other.local_is = false;

      _node_index.swap(other._node_index);
      _edge_index.swap(other._edge_index);

      _node_maps.swap(other._node_maps);
      _edge_maps.swap(other._edge_maps);
      _attributes.swap(other._attributes);

      _nodes_caption = other._nodes_caption;
      _edges_caption = other._edges_caption;
      _attributes_caption = other._attributes_caption;

    }

    GraphReader& operator=(const GraphReader&);

  public:

    /// \name Reading Rules
    /// @{

    /// \brief Node map reading rule
    ///
    /// Add a node map reading rule to the reader.
    template <typename Map>
    GraphReader& nodeMap(const std::string& caption, Map& map) {
      checkConcept<concepts::WriteMap<Node, typename Map::Value>, Map>();
      _reader_bits::MapStorageBase<Node>* storage =
        new _reader_bits::MapStorage<Node, Map>(map);
      _node_maps.push_back(std::make_pair(caption, storage));
      return *this;
    }

    /// \brief Node map reading rule
    ///
    /// Add a node map reading rule with specialized converter to the
    /// reader.
    template <typename Map, typename Converter>
    GraphReader& nodeMap(const std::string& caption, Map& map,
                           const Converter& converter = Converter()) {
      checkConcept<concepts::WriteMap<Node, typename Map::Value>, Map>();
      _reader_bits::MapStorageBase<Node>* storage =
        new _reader_bits::MapStorage<Node, Map, Converter>(map, converter);
      _node_maps.push_back(std::make_pair(caption, storage));
      return *this;
    }

    /// \brief Edge map reading rule
    ///
    /// Add an edge map reading rule to the reader.
    template <typename Map>
    GraphReader& edgeMap(const std::string& caption, Map& map) {
      checkConcept<concepts::WriteMap<Edge, typename Map::Value>, Map>();
      _reader_bits::MapStorageBase<Edge>* storage =
        new _reader_bits::MapStorage<Edge, Map>(map);
      _edge_maps.push_back(std::make_pair(caption, storage));
      return *this;
    }

    /// \brief Edge map reading rule
    ///
    /// Add an edge map reading rule with specialized converter to the
    /// reader.
    template <typename Map, typename Converter>
    GraphReader& edgeMap(const std::string& caption, Map& map,
                          const Converter& converter = Converter()) {
      checkConcept<concepts::WriteMap<Edge, typename Map::Value>, Map>();
      _reader_bits::MapStorageBase<Edge>* storage =
        new _reader_bits::MapStorage<Edge, Map, Converter>(map, converter);
      _edge_maps.push_back(std::make_pair(caption, storage));
      return *this;
    }

    /// \brief Arc map reading rule
    ///
    /// Add an arc map reading rule to the reader.
    template <typename Map>
    GraphReader& arcMap(const std::string& caption, Map& map) {
      checkConcept<concepts::WriteMap<Arc, typename Map::Value>, Map>();
      _reader_bits::MapStorageBase<Edge>* forward_storage =
        new _reader_bits::GraphArcMapStorage<Graph, true, Map>(_graph, map);
      _edge_maps.push_back(std::make_pair('+' + caption, forward_storage));
      _reader_bits::MapStorageBase<Edge>* backward_storage =
        new _reader_bits::GraphArcMapStorage<GR, false, Map>(_graph, map);
      _edge_maps.push_back(std::make_pair('-' + caption, backward_storage));
      return *this;
    }

    /// \brief Arc map reading rule
    ///
    /// Add an arc map reading rule with specialized converter to the
    /// reader.
    template <typename Map, typename Converter>
    GraphReader& arcMap(const std::string& caption, Map& map,
                          const Converter& converter = Converter()) {
      checkConcept<concepts::WriteMap<Arc, typename Map::Value>, Map>();
      _reader_bits::MapStorageBase<Edge>* forward_storage =
        new _reader_bits::GraphArcMapStorage<GR, true, Map, Converter>
        (_graph, map, converter);
      _edge_maps.push_back(std::make_pair('+' + caption, forward_storage));
      _reader_bits::MapStorageBase<Edge>* backward_storage =
        new _reader_bits::GraphArcMapStorage<GR, false, Map, Converter>
        (_graph, map, converter);
      _edge_maps.push_back(std::make_pair('-' + caption, backward_storage));
      return *this;
    }

    /// \brief Attribute reading rule
    ///
    /// Add an attribute reading rule to the reader.
    template <typename Value>
    GraphReader& attribute(const std::string& caption, Value& value) {
      _reader_bits::ValueStorageBase* storage =
        new _reader_bits::ValueStorage<Value>(value);
      _attributes.insert(std::make_pair(caption, storage));
      return *this;
    }

    /// \brief Attribute reading rule
    ///
    /// Add an attribute reading rule with specialized converter to the
    /// reader.
    template <typename Value, typename Converter>
    GraphReader& attribute(const std::string& caption, Value& value,
                             const Converter& converter = Converter()) {
      _reader_bits::ValueStorageBase* storage =
        new _reader_bits::ValueStorage<Value, Converter>(value, converter);
      _attributes.insert(std::make_pair(caption, storage));
      return *this;
    }

    /// \brief Node reading rule
    ///
    /// Add a node reading rule to reader.
    GraphReader& node(const std::string& caption, Node& node) {
      typedef _reader_bits::MapLookUpConverter<Node> Converter;
      Converter converter(_node_index);
      _reader_bits::ValueStorageBase* storage =
        new _reader_bits::ValueStorage<Node, Converter>(node, converter);
      _attributes.insert(std::make_pair(caption, storage));
      return *this;
    }

    /// \brief Edge reading rule
    ///
    /// Add an edge reading rule to reader.
    GraphReader& edge(const std::string& caption, Edge& edge) {
      typedef _reader_bits::MapLookUpConverter<Edge> Converter;
      Converter converter(_edge_index);
      _reader_bits::ValueStorageBase* storage =
        new _reader_bits::ValueStorage<Edge, Converter>(edge, converter);
      _attributes.insert(std::make_pair(caption, storage));
      return *this;
    }

    /// \brief Arc reading rule
    ///
    /// Add an arc reading rule to reader.
    GraphReader& arc(const std::string& caption, Arc& arc) {
      typedef _reader_bits::GraphArcLookUpConverter<GR> Converter;
      Converter converter(_graph, _edge_index);
      _reader_bits::ValueStorageBase* storage =
        new _reader_bits::ValueStorage<Arc, Converter>(arc, converter);
      _attributes.insert(std::make_pair(caption, storage));
      return *this;
    }

    /// @}

    /// \name Select Section by Name
    /// @{

    /// \brief Set \c \@nodes section to be read
    ///
    /// Set \c \@nodes section to be read.
    GraphReader& nodes(const std::string& caption) {
      _nodes_caption = caption;
      return *this;
    }

    /// \brief Set \c \@edges section to be read
    ///
    /// Set \c \@edges section to be read.
    GraphReader& edges(const std::string& caption) {
      _edges_caption = caption;
      return *this;
    }

    /// \brief Set \c \@attributes section to be read
    ///
    /// Set \c \@attributes section to be read.
    GraphReader& attributes(const std::string& caption) {
      _attributes_caption = caption;
      return *this;
    }

    /// @}

    /// \name Using Previously Constructed Node or Edge Set
    /// @{

    /// \brief Use previously constructed node set
    ///
    /// Use previously constructed node set, and specify the node
    /// label map.
    template <typename Map>
    GraphReader& useNodes(const Map& map) {
      checkConcept<concepts::ReadMap<Node, typename Map::Value>, Map>();
      LEMON_ASSERT(!_use_nodes, "Multiple usage of useNodes() member");
      _use_nodes = true;
      _writer_bits::DefaultConverter<typename Map::Value> converter;
      for (NodeIt n(_graph); n != INVALID; ++n) {
        _node_index.insert(std::make_pair(converter(map[n]), n));
      }
      return *this;
    }

    /// \brief Use previously constructed node set
    ///
    /// Use previously constructed node set, and specify the node
    /// label map and a functor which converts the label map values to
    /// \c std::string.
    template <typename Map, typename Converter>
    GraphReader& useNodes(const Map& map,
                            const Converter& converter = Converter()) {
      checkConcept<concepts::ReadMap<Node, typename Map::Value>, Map>();
      LEMON_ASSERT(!_use_nodes, "Multiple usage of useNodes() member");
      _use_nodes = true;
      for (NodeIt n(_graph); n != INVALID; ++n) {
        _node_index.insert(std::make_pair(converter(map[n]), n));
      }
      return *this;
    }

    /// \brief Use previously constructed edge set
    ///
    /// Use previously constructed edge set, and specify the edge
    /// label map.
    template <typename Map>
    GraphReader& useEdges(const Map& map) {
      checkConcept<concepts::ReadMap<Edge, typename Map::Value>, Map>();
      LEMON_ASSERT(!_use_edges, "Multiple usage of useEdges() member");
      _use_edges = true;
      _writer_bits::DefaultConverter<typename Map::Value> converter;
      for (EdgeIt a(_graph); a != INVALID; ++a) {
        _edge_index.insert(std::make_pair(converter(map[a]), a));
      }
      return *this;
    }

    /// \brief Use previously constructed edge set
    ///
    /// Use previously constructed edge set, and specify the edge
    /// label map and a functor which converts the label map values to
    /// \c std::string.
    template <typename Map, typename Converter>
    GraphReader& useEdges(const Map& map,
                            const Converter& converter = Converter()) {
      checkConcept<concepts::ReadMap<Edge, typename Map::Value>, Map>();
      LEMON_ASSERT(!_use_edges, "Multiple usage of useEdges() member");
      _use_edges = true;
      for (EdgeIt a(_graph); a != INVALID; ++a) {
        _edge_index.insert(std::make_pair(converter(map[a]), a));
      }
      return *this;
    }

    /// \brief Skip the reading of node section
    ///
    /// Omit the reading of the node section. This implies that each node
    /// map reading rule will be abandoned, and the nodes of the graph
    /// will not be constructed, which usually cause that the edge set
    /// could not be read due to lack of node name
    /// could not be read due to lack of node name resolving.
    /// Therefore \c skipEdges() function should also be used, or
    /// \c useNodes() should be used to specify the label of the nodes.
    GraphReader& skipNodes() {
      LEMON_ASSERT(!_skip_nodes, "Skip nodes already set");
      _skip_nodes = true;
      return *this;
    }

    /// \brief Skip the reading of edge section
    ///
    /// Omit the reading of the edge section. This implies that each edge
    /// map reading rule will be abandoned, and the edges of the graph
    /// will not be constructed.
    GraphReader& skipEdges() {
      LEMON_ASSERT(!_skip_edges, "Skip edges already set");
      _skip_edges = true;
      return *this;
    }

    /// @}

  private:

    bool readLine() {
      std::string str;
      while(++line_num, std::getline(*_is, str)) {
        line.clear(); line.str(str);
        char c;
        if (line >> std::ws >> c && c != '#') {
          line.putback(c);
          return true;
        }
      }
      return false;
    }

    bool readSuccess() {
      return static_cast<bool>(*_is);
    }

    void skipSection() {
      char c;
      while (readSuccess() && line >> c && c != '@') {
        readLine();
      }
      if (readSuccess()) {
        line.putback(c);
      }
    }

    void readNodes() {

      std::vector<int> map_index(_node_maps.size());
      int map_num, label_index;

      char c;
      if (!readLine() || !(line >> c) || c == '@') {
        if (readSuccess() && line) line.putback(c);
        if (!_node_maps.empty())
          throw FormatError("Cannot find map names");
        return;
      }
      line.putback(c);

      {
        std::map<std::string, int> maps;

        std::string map;
        int index = 0;
        while (_reader_bits::readToken(line, map)) {
          if (maps.find(map) != maps.end()) {
            std::ostringstream msg;
            msg << "Multiple occurence of node map: " << map;
            throw FormatError(msg.str());
          }
          maps.insert(std::make_pair(map, index));
          ++index;
        }

        for (int i = 0; i < static_cast<int>(_node_maps.size()); ++i) {
          std::map<std::string, int>::iterator jt =
            maps.find(_node_maps[i].first);
          if (jt == maps.end()) {
            std::ostringstream msg;
            msg << "Map not found: " << _node_maps[i].first;
            throw FormatError(msg.str());
          }
          map_index[i] = jt->second;
        }

        {
          std::map<std::string, int>::iterator jt = maps.find("label");
          if (jt != maps.end()) {
            label_index = jt->second;
          } else {
            label_index = -1;
          }
        }
        map_num = maps.size();
      }

      while (readLine() && line >> c && c != '@') {
        line.putback(c);

        std::vector<std::string> tokens(map_num);
        for (int i = 0; i < map_num; ++i) {
          if (!_reader_bits::readToken(line, tokens[i])) {
            std::ostringstream msg;
            msg << "Column not found (" << i + 1 << ")";
            throw FormatError(msg.str());
          }
        }
        if (line >> std::ws >> c)
          throw FormatError("Extra character at the end of line");

        Node n;
        if (!_use_nodes) {
          n = _graph.addNode();
          if (label_index != -1)
            _node_index.insert(std::make_pair(tokens[label_index], n));
        } else {
          if (label_index == -1)
            throw FormatError("Label map not found");
          typename std::map<std::string, Node>::iterator it =
            _node_index.find(tokens[label_index]);
          if (it == _node_index.end()) {
            std::ostringstream msg;
            msg << "Node with label not found: " << tokens[label_index];
            throw FormatError(msg.str());
          }
          n = it->second;
        }

        for (int i = 0; i < static_cast<int>(_node_maps.size()); ++i) {
          _node_maps[i].second->set(n, tokens[map_index[i]]);
        }

      }
      if (readSuccess()) {
        line.putback(c);
      }
    }

    void readEdges() {

      std::vector<int> map_index(_edge_maps.size());
      int map_num, label_index;

      char c;
      if (!readLine() || !(line >> c) || c == '@') {
        if (readSuccess() && line) line.putback(c);
        if (!_edge_maps.empty())
          throw FormatError("Cannot find map names");
        return;
      }
      line.putback(c);

      {
        std::map<std::string, int> maps;

        std::string map;
        int index = 0;
        while (_reader_bits::readToken(line, map)) {
          if(map == "-") {
              if(index!=0)
                throw FormatError("'-' is not allowed as a map name");
              else if (line >> std::ws >> c)
                throw FormatError("Extra character at the end of line");
              else break;
            }
          if (maps.find(map) != maps.end()) {
            std::ostringstream msg;
            msg << "Multiple occurence of edge map: " << map;
            throw FormatError(msg.str());
          }
          maps.insert(std::make_pair(map, index));
          ++index;
        }

        for (int i = 0; i < static_cast<int>(_edge_maps.size()); ++i) {
          std::map<std::string, int>::iterator jt =
            maps.find(_edge_maps[i].first);
          if (jt == maps.end()) {
            std::ostringstream msg;
            msg << "Map not found: " << _edge_maps[i].first;
            throw FormatError(msg.str());
          }
          map_index[i] = jt->second;
        }

        {
          std::map<std::string, int>::iterator jt = maps.find("label");
          if (jt != maps.end()) {
            label_index = jt->second;
          } else {
            label_index = -1;
          }
        }
        map_num = maps.size();
      }

      while (readLine() && line >> c && c != '@') {
        line.putback(c);

        std::string source_token;
        std::string target_token;

        if (!_reader_bits::readToken(line, source_token))
          throw FormatError("Node u not found");

        if (!_reader_bits::readToken(line, target_token))
          throw FormatError("Node v not found");

        std::vector<std::string> tokens(map_num);
        for (int i = 0; i < map_num; ++i) {
          if (!_reader_bits::readToken(line, tokens[i])) {
            std::ostringstream msg;
            msg << "Column not found (" << i + 1 << ")";
            throw FormatError(msg.str());
          }
        }
        if (line >> std::ws >> c)
          throw FormatError("Extra character at the end of line");

        Edge e;
        if (!_use_edges) {

          typename NodeIndex::iterator it;

          it = _node_index.find(source_token);
          if (it == _node_index.end()) {
            std::ostringstream msg;
            msg << "Item not found: " << source_token;
            throw FormatError(msg.str());
          }
          Node source = it->second;

          it = _node_index.find(target_token);
          if (it == _node_index.end()) {
            std::ostringstream msg;
            msg << "Item not found: " << target_token;
            throw FormatError(msg.str());
          }
          Node target = it->second;

          e = _graph.addEdge(source, target);
          if (label_index != -1)
            _edge_index.insert(std::make_pair(tokens[label_index], e));
        } else {
          if (label_index == -1)
            throw FormatError("Label map not found");
          typename std::map<std::string, Edge>::iterator it =
            _edge_index.find(tokens[label_index]);
          if (it == _edge_index.end()) {
            std::ostringstream msg;
            msg << "Edge with label not found: " << tokens[label_index];
            throw FormatError(msg.str());
          }
          e = it->second;
        }

        for (int i = 0; i < static_cast<int>(_edge_maps.size()); ++i) {
          _edge_maps[i].second->set(e, tokens[map_index[i]]);
        }

      }
      if (readSuccess()) {
        line.putback(c);
      }
    }

    void readAttributes() {

      std::set<std::string> read_attr;

      char c;
      while (readLine() && line >> c && c != '@') {
        line.putback(c);

        std::string attr, token;
        if (!_reader_bits::readToken(line, attr))
          throw FormatError("Attribute name not found");
        if (!_reader_bits::readToken(line, token))
          throw FormatError("Attribute value not found");
        if (line >> c)
          throw FormatError("Extra character at the end of line");

        {
          std::set<std::string>::iterator it = read_attr.find(attr);
          if (it != read_attr.end()) {
            std::ostringstream msg;
            msg << "Multiple occurence of attribute: " << attr;
            throw FormatError(msg.str());
          }
          read_attr.insert(attr);
        }

        {
          typename Attributes::iterator it = _attributes.lower_bound(attr);
          while (it != _attributes.end() && it->first == attr) {
            it->second->set(token);
            ++it;
          }
        }

      }
      if (readSuccess()) {
        line.putback(c);
      }
      for (typename Attributes::iterator it = _attributes.begin();
           it != _attributes.end(); ++it) {
        if (read_attr.find(it->first) == read_attr.end()) {
          std::ostringstream msg;
          msg << "Attribute not found: " << it->first;
          throw FormatError(msg.str());
        }
      }
    }

  public:

    /// \name Execution of the Reader
    /// @{

    /// \brief Start the batch processing
    ///
    /// This function starts the batch processing
    void run() {

      LEMON_ASSERT(_is != 0, "This reader assigned to an other reader");

      bool nodes_done = _skip_nodes;
      bool edges_done = _skip_edges;
      bool attributes_done = false;

      line_num = 0;
      readLine();
      skipSection();

      while (readSuccess()) {
        try {
          char c;
          std::string section, caption;
          line >> c;
          _reader_bits::readToken(line, section);
          _reader_bits::readToken(line, caption);

          if (line >> c)
            throw FormatError("Extra character at the end of line");

          if (section == "nodes" && !nodes_done) {
            if (_nodes_caption.empty() || _nodes_caption == caption) {
              readNodes();
              nodes_done = true;
            }
          } else if ((section == "edges" || section == "arcs") &&
                     !edges_done) {
            if (_edges_caption.empty() || _edges_caption == caption) {
              readEdges();
              edges_done = true;
            }
          } else if (section == "attributes" && !attributes_done) {
            if (_attributes_caption.empty() || _attributes_caption == caption) {
              readAttributes();
              attributes_done = true;
            }
          } else {
            readLine();
            skipSection();
          }
        } catch (FormatError& error) {
          error.line(line_num);
          error.file(_filename);
          throw;
        }
      }

      if (!nodes_done) {
        throw FormatError("Section @nodes not found");
      }

      if (!edges_done) {
        throw FormatError("Section @edges not found");
      }

      if (!attributes_done && !_attributes.empty()) {
        throw FormatError("Section @attributes not found");
      }

    }

    /// @}

  };

  /// \ingroup lemon_io
  ///
  /// \brief Return a \ref GraphReader class
  ///
  /// This function just returns a \ref GraphReader class.
  ///
  /// With this function a graph can be read from an
  /// \ref lgf-format "LGF" file or input stream with several maps and
  /// attributes. For example, there is weighted matching problem on a
  /// graph, i.e. a graph with a \e weight map on the edges. This
  /// graph can be read with the following code:
  ///
  ///\code
  ///ListGraph graph;
  ///ListGraph::EdgeMap<int> weight(graph);
  ///graphReader(graph, std::cin).
  ///  edgeMap("weight", weight).
  ///  run();
  ///\endcode
  ///
  /// For a complete documentation, please see the \ref GraphReader
  /// class documentation.
  /// \warning Don't forget to put the \ref GraphReader::run() "run()"
  /// to the end of the parameter list.
  /// \relates GraphReader
  /// \sa graphReader(TGR& graph, const std::string& fn)
  /// \sa graphReader(TGR& graph, const char* fn)
  template <typename TGR>
  GraphReader<TGR> graphReader(TGR& graph, std::istream& is) {
    GraphReader<TGR> tmp(graph, is);
    return tmp;
  }

  /// \brief Return a \ref GraphReader class
  ///
  /// This function just returns a \ref GraphReader class.
  /// \relates GraphReader
  /// \sa graphReader(TGR& graph, std::istream& is)
  template <typename TGR>
  GraphReader<TGR> graphReader(TGR& graph, const std::string& fn) {
    GraphReader<TGR> tmp(graph, fn);
    return tmp;
  }

  /// \brief Return a \ref GraphReader class
  ///
  /// This function just returns a \ref GraphReader class.
  /// \relates GraphReader
  /// \sa graphReader(TGR& graph, std::istream& is)
  template <typename TGR>
  GraphReader<TGR> graphReader(TGR& graph, const char* fn) {
    GraphReader<TGR> tmp(graph, fn);
    return tmp;
  }

  class SectionReader;

  SectionReader sectionReader(std::istream& is);
  SectionReader sectionReader(const std::string& fn);
  SectionReader sectionReader(const char* fn);

  /// \ingroup lemon_io
  ///
  /// \brief Section reader class
  ///
  /// In the \ref lgf-format "LGF" file extra sections can be placed,
  /// which contain any data in arbitrary format. Such sections can be
  /// read with this class. A reading rule can be added to the class
  /// with two different functions. With the \c sectionLines() function a
  /// functor can process the section line-by-line, while with the \c
  /// sectionStream() member the section can be read from an input
  /// stream.
  class SectionReader {
  private:

    std::istream* _is;
    bool local_is;
    std::string _filename;

    typedef std::map<std::string, _reader_bits::Section*> Sections;
    Sections _sections;

    int line_num;
    std::istringstream line;

  public:

    /// \brief Constructor
    ///
    /// Construct a section reader, which reads from the given input
    /// stream.
    SectionReader(std::istream& is)
      : _is(&is), local_is(false) {}

    /// \brief Constructor
    ///
    /// Construct a section reader, which reads from the given file.
    SectionReader(const std::string& fn)
      : _is(new std::ifstream(fn.c_str())), local_is(true),
        _filename(fn) {
      if (!(*_is)) {
        delete _is;
        throw IoError("Cannot open file", fn);
      }
    }

    /// \brief Constructor
    ///
    /// Construct a section reader, which reads from the given file.
    SectionReader(const char* fn)
      : _is(new std::ifstream(fn)), local_is(true),
        _filename(fn) {
      if (!(*_is)) {
        delete _is;
        throw IoError("Cannot open file", fn);
      }
    }

    /// \brief Destructor
    ~SectionReader() {
      for (Sections::iterator it = _sections.begin();
           it != _sections.end(); ++it) {
        delete it->second;
      }

      if (local_is) {
        delete _is;
      }

    }

  private:

    friend SectionReader sectionReader(std::istream& is);
    friend SectionReader sectionReader(const std::string& fn);
    friend SectionReader sectionReader(const char* fn);

    SectionReader(SectionReader& other)
      : _is(other._is), local_is(other.local_is) {

      other._is = 0;
      other.local_is = false;

      _sections.swap(other._sections);
    }

    SectionReader& operator=(const SectionReader&);

  public:

    /// \name Section Readers
    /// @{

    /// \brief Add a section processor with line oriented reading
    ///
    /// The first parameter is the type descriptor of the section, the
    /// second is a functor, which takes just one \c std::string
    /// parameter. At the reading process, each line of the section
    /// will be given to the functor object. However, the empty lines
    /// and the comment lines are filtered out, and the leading
    /// whitespaces are trimmed from each processed string.
    ///
    /// For example, let's see a section, which contain several
    /// integers, which should be inserted into a vector.
    ///\code
    ///  @numbers
    ///  12 45 23
    ///  4
    ///  23 6
    ///\endcode
    ///
    /// The functor is implemented as a struct:
    ///\code
    ///  struct NumberSection {
    ///    std::vector<int>& _data;
    ///    NumberSection(std::vector<int>& data) : _data(data) {}
    ///    void operator()(const std::string& line) {
    ///      std::istringstream ls(line);
    ///      int value;
    ///      while (ls >> value) _data.push_back(value);
    ///    }
    ///  };
    ///
    ///  // ...
    ///
    ///  reader.sectionLines("numbers", NumberSection(vec));
    ///\endcode
    template <typename Functor>
    SectionReader& sectionLines(const std::string& type, Functor functor) {
      LEMON_ASSERT(!type.empty(), "Type is empty.");
      LEMON_ASSERT(_sections.find(type) == _sections.end(),
                   "Multiple reading of section.");
      _sections.insert(std::make_pair(type,
        new _reader_bits::LineSection<Functor>(functor)));
      return *this;
    }


    /// \brief Add a section processor with stream oriented reading
    ///
    /// The first parameter is the type of the section, the second is
    /// a functor, which takes an \c std::istream& and an \c int&
    /// parameter, the latter regard to the line number of stream. The
    /// functor can read the input while the section go on, and the
    /// line number should be modified accordingly.
    template <typename Functor>
    SectionReader& sectionStream(const std::string& type, Functor functor) {
      LEMON_ASSERT(!type.empty(), "Type is empty.");
      LEMON_ASSERT(_sections.find(type) == _sections.end(),
                   "Multiple reading of section.");
      _sections.insert(std::make_pair(type,
         new _reader_bits::StreamSection<Functor>(functor)));
      return *this;
    }

    /// @}

  private:

    bool readLine() {
      std::string str;
      while(++line_num, std::getline(*_is, str)) {
        line.clear(); line.str(str);
        char c;
        if (line >> std::ws >> c && c != '#') {
          line.putback(c);
          return true;
        }
      }
      return false;
    }

    bool readSuccess() {
      return static_cast<bool>(*_is);
    }

    void skipSection() {
      char c;
      while (readSuccess() && line >> c && c != '@') {
        readLine();
      }
      if (readSuccess()) {
        line.putback(c);
      }
    }

  public:


    /// \name Execution of the Reader
    /// @{

    /// \brief Start the batch processing
    ///
    /// This function starts the batch processing.
    void run() {

      LEMON_ASSERT(_is != 0, "This reader assigned to an other reader");

      std::set<std::string> extra_sections;

      line_num = 0;
      readLine();
      skipSection();

      while (readSuccess()) {
        try {
          char c;
          std::string section, caption;
          line >> c;
          _reader_bits::readToken(line, section);
          _reader_bits::readToken(line, caption);

          if (line >> c)
            throw FormatError("Extra character at the end of line");

          if (extra_sections.find(section) != extra_sections.end()) {
            std::ostringstream msg;
            msg << "Multiple occurence of section: " << section;
            throw FormatError(msg.str());
          }
          Sections::iterator it = _sections.find(section);
          if (it != _sections.end()) {
            extra_sections.insert(section);
            it->second->process(*_is, line_num);
          }
          readLine();
          skipSection();
        } catch (FormatError& error) {
          error.line(line_num);
          error.file(_filename);
          throw;
        }
      }
      for (Sections::iterator it = _sections.begin();
           it != _sections.end(); ++it) {
        if (extra_sections.find(it->first) == extra_sections.end()) {
          std::ostringstream os;
          os << "Cannot find section: " << it->first;
          throw FormatError(os.str());
        }
      }
    }

    /// @}

  };

  /// \ingroup lemon_io
  ///
  /// \brief Return a \ref SectionReader class
  ///
  /// This function just returns a \ref SectionReader class.
  ///
  /// Please see SectionReader documentation about the custom section
  /// input.
  ///
  /// \relates SectionReader
  /// \sa sectionReader(const std::string& fn)
  /// \sa sectionReader(const char *fn)
  inline SectionReader sectionReader(std::istream& is) {
    SectionReader tmp(is);
    return tmp;
  }

  /// \brief Return a \ref SectionReader class
  ///
  /// This function just returns a \ref SectionReader class.
  /// \relates SectionReader
  /// \sa sectionReader(std::istream& is)
  inline SectionReader sectionReader(const std::string& fn) {
    SectionReader tmp(fn);
    return tmp;
  }

  /// \brief Return a \ref SectionReader class
  ///
  /// This function just returns a \ref SectionReader class.
  /// \relates SectionReader
  /// \sa sectionReader(std::istream& is)
  inline SectionReader sectionReader(const char* fn) {
    SectionReader tmp(fn);
    return tmp;
  }

  /// \ingroup lemon_io
  ///
  /// \brief Reader for the contents of the \ref lgf-format "LGF" file
  ///
  /// This class can be used to read the sections, the map names and
  /// the attributes from a file. Usually, the LEMON programs know
  /// that, which type of graph, which maps and which attributes
  /// should be read from a file, but in general tools (like glemon)
  /// the contents of an LGF file should be guessed somehow. This class
  /// reads the graph and stores the appropriate information for
  /// reading the graph.
  ///
  ///\code
  /// LgfContents contents("graph.lgf");
  /// contents.run();
  ///
  /// // Does it contain any node section and arc section?
  /// if (contents.nodeSectionNum() == 0 || contents.arcSectionNum()) {
  ///   std::cerr << "Failure, cannot find graph." << std::endl;
  ///   return -1;
  /// }
  /// std::cout << "The name of the default node section: "
  ///           << contents.nodeSection(0) << std::endl;
  /// std::cout << "The number of the arc maps: "
  ///           << contents.arcMaps(0).size() << std::endl;
  /// std::cout << "The name of second arc map: "
  ///           << contents.arcMaps(0)[1] << std::endl;
  ///\endcode
  class LgfContents {
  private:

    std::istream* _is;
    bool local_is;

    std::vector<std::string> _node_sections;
    std::vector<std::string> _edge_sections;
    std::vector<std::string> _attribute_sections;
    std::vector<std::string> _extra_sections;

    std::vector<bool> _arc_sections;

    std::vector<std::vector<std::string> > _node_maps;
    std::vector<std::vector<std::string> > _edge_maps;

    std::vector<std::vector<std::string> > _attributes;


    int line_num;
    std::istringstream line;

  public:

    /// \brief Constructor
    ///
    /// Construct an \e LGF contents reader, which reads from the given
    /// input stream.
    LgfContents(std::istream& is)
      : _is(&is), local_is(false) {}

    /// \brief Constructor
    ///
    /// Construct an \e LGF contents reader, which reads from the given
    /// file.
    LgfContents(const std::string& fn)
      : _is(new std::ifstream(fn.c_str())), local_is(true) {
      if (!(*_is)) {
        delete _is;
        throw IoError("Cannot open file", fn);
      }
    }

    /// \brief Constructor
    ///
    /// Construct an \e LGF contents reader, which reads from the given
    /// file.
    LgfContents(const char* fn)
      : _is(new std::ifstream(fn)), local_is(true) {
      if (!(*_is)) {
        delete _is;
        throw IoError("Cannot open file", fn);
      }
    }

    /// \brief Destructor
    ~LgfContents() {
      if (local_is) delete _is;
    }

  private:

    LgfContents(const LgfContents&);
    LgfContents& operator=(const LgfContents&);

  public:


    /// \name Node Sections
    /// @{

    /// \brief Gives back the number of node sections in the file.
    ///
    /// Gives back the number of node sections in the file.
    int nodeSectionNum() const {
      return _node_sections.size();
    }

    /// \brief Returns the node section name at the given position.
    ///
    /// Returns the node section name at the given position.
    const std::string& nodeSection(int i) const {
      return _node_sections[i];
    }

    /// \brief Gives back the node maps for the given section.
    ///
    /// Gives back the node maps for the given section.
    const std::vector<std::string>& nodeMapNames(int i) const {
      return _node_maps[i];
    }

    /// @}

    /// \name Arc/Edge Sections
    /// @{

    /// \brief Gives back the number of arc/edge sections in the file.
    ///
    /// Gives back the number of arc/edge sections in the file.
    /// \note It is synonym of \c edgeSectionNum().
    int arcSectionNum() const {
      return _edge_sections.size();
    }

    /// \brief Returns the arc/edge section name at the given position.
    ///
    /// Returns the arc/edge section name at the given position.
    /// \note It is synonym of \c edgeSection().
    const std::string& arcSection(int i) const {
      return _edge_sections[i];
    }

    /// \brief Gives back the arc/edge maps for the given section.
    ///
    /// Gives back the arc/edge maps for the given section.
    /// \note It is synonym of \c edgeMapNames().
    const std::vector<std::string>& arcMapNames(int i) const {
      return _edge_maps[i];
    }

    /// @}

    /// \name Synonyms
    /// @{

    /// \brief Gives back the number of arc/edge sections in the file.
    ///
    /// Gives back the number of arc/edge sections in the file.
    /// \note It is synonym of \c arcSectionNum().
    int edgeSectionNum() const {
      return _edge_sections.size();
    }

    /// \brief Returns the section name at the given position.
    ///
    /// Returns the section name at the given position.
    /// \note It is synonym of \c arcSection().
    const std::string& edgeSection(int i) const {
      return _edge_sections[i];
    }

    /// \brief Gives back the edge maps for the given section.
    ///
    /// Gives back the edge maps for the given section.
    /// \note It is synonym of \c arcMapNames().
    const std::vector<std::string>& edgeMapNames(int i) const {
      return _edge_maps[i];
    }

    /// @}

    /// \name Attribute Sections
    /// @{

    /// \brief Gives back the number of attribute sections in the file.
    ///
    /// Gives back the number of attribute sections in the file.
    int attributeSectionNum() const {
      return _attribute_sections.size();
    }

    /// \brief Returns the attribute section name at the given position.
    ///
    /// Returns the attribute section name at the given position.
    const std::string& attributeSectionNames(int i) const {
      return _attribute_sections[i];
    }

    /// \brief Gives back the attributes for the given section.
    ///
    /// Gives back the attributes for the given section.
    const std::vector<std::string>& attributes(int i) const {
      return _attributes[i];
    }

    /// @}

    /// \name Extra Sections
    /// @{

    /// \brief Gives back the number of extra sections in the file.
    ///
    /// Gives back the number of extra sections in the file.
    int extraSectionNum() const {
      return _extra_sections.size();
    }

    /// \brief Returns the extra section type at the given position.
    ///
    /// Returns the section type at the given position.
    const std::string& extraSection(int i) const {
      return _extra_sections[i];
    }

    /// @}

  private:

    bool readLine() {
      std::string str;
      while(++line_num, std::getline(*_is, str)) {
        line.clear(); line.str(str);
        char c;
        if (line >> std::ws >> c && c != '#') {
          line.putback(c);
          return true;
        }
      }
      return false;
    }

    bool readSuccess() {
      return static_cast<bool>(*_is);
    }

    void skipSection() {
      char c;
      while (readSuccess() && line >> c && c != '@') {
        readLine();
      }
      if (readSuccess()) {
        line.putback(c);
      }
    }

    void readMaps(std::vector<std::string>& maps) {
      char c;
      if (!readLine() || !(line >> c) || c == '@') {
        if (readSuccess() && line) line.putback(c);
        return;
      }
      line.putback(c);
      std::string map;
      while (_reader_bits::readToken(line, map)) {
        maps.push_back(map);
      }
    }

    void readAttributes(std::vector<std::string>& attrs) {
      readLine();
      char c;
      while (readSuccess() && line >> c && c != '@') {
        line.putback(c);
        std::string attr;
        _reader_bits::readToken(line, attr);
        attrs.push_back(attr);
        readLine();
      }
      line.putback(c);
    }

  public:

    /// \name Execution of the Contents Reader
    /// @{

    /// \brief Starts the reading
    ///
    /// This function starts the reading.
    void run() {

      readLine();
      skipSection();

      while (readSuccess()) {

        char c;
        line >> c;

        std::string section, caption;
        _reader_bits::readToken(line, section);
        _reader_bits::readToken(line, caption);

        if (section == "nodes") {
          _node_sections.push_back(caption);
          _node_maps.push_back(std::vector<std::string>());
          readMaps(_node_maps.back());
          readLine(); skipSection();
        } else if (section == "arcs" || section == "edges") {
          _edge_sections.push_back(caption);
          _arc_sections.push_back(section == "arcs");
          _edge_maps.push_back(std::vector<std::string>());
          readMaps(_edge_maps.back());
          readLine(); skipSection();
        } else if (section == "attributes") {
          _attribute_sections.push_back(caption);
          _attributes.push_back(std::vector<std::string>());
          readAttributes(_attributes.back());
        } else {
          _extra_sections.push_back(section);
          readLine(); skipSection();
        }
      }
    }

    /// @}

  };
}

#endif<|MERGE_RESOLUTION|>--- conflicted
+++ resolved
@@ -2,11 +2,7 @@
  *
  * This file is a part of LEMON, a generic C++ optimization library.
  *
-<<<<<<< HEAD
- * Copyright (C) 2003-2010
-=======
  * Copyright (C) 2003-2011
->>>>>>> e0549ce7
  * Egervary Jeno Kombinatorikus Optimalizalasi Kutatocsoport
  * (Egervary Research Group on Combinatorial Optimization, EGRES).
  *

--- conflicted
+++ resolved
@@ -34,13 +34,8 @@
 
 namespace lemon {
 
-<<<<<<< HEAD
-  /// \brief Default operation traits for the BellmanFord algorithm class.
-  ///
-=======
   /// \brief Default OperationTraits for the BellmanFord algorithm class.
-  ///  
->>>>>>> 0c12cfe0
+  ///
   /// This operation traits class defines all computational operations
   /// and constants that are used in the Bellman-Ford algorithm.
   /// The default implementation is based on the \c numeric_limits class.
@@ -88,56 +83,7 @@
       return left < right;
     }
   };
-<<<<<<< HEAD
-
-  /// \brief Operation traits for the BellmanFord algorithm class
-  /// using tolerance.
-  ///
-  /// This operation traits class defines all computational operations
-  /// and constants that are used in the Bellman-Ford algorithm.
-  /// The only difference between this implementation and
-  /// \ref BellmanFordDefaultOperationTraits is that this class uses
-  /// the \ref Tolerance "tolerance technique" in its \ref less()
-  /// function.
-  ///
-  /// \tparam V The value type.
-  /// \tparam eps The epsilon value for the \ref less() function.
-  /// By default, it is the epsilon value used by \ref Tolerance
-  /// "Tolerance<V>".
-  ///
-  /// \see BellmanFordDefaultOperationTraits
-#ifdef DOXYGEN
-  template <typename V, V eps>
-#else
-  template <
-    typename V,
-    V eps = Tolerance<V>::def_epsilon>
-#endif
-  struct BellmanFordToleranceOperationTraits {
-    /// \brief Value type for the algorithm.
-    typedef V Value;
-    /// \brief Gives back the zero value of the type.
-    static Value zero() {
-      return static_cast<Value>(0);
-    }
-    /// \brief Gives back the positive infinity value of the type.
-    static Value infinity() {
-      return std::numeric_limits<Value>::infinity();
-    }
-    /// \brief Gives back the sum of the given two elements.
-    static Value plus(const Value& left, const Value& right) {
-      return left + right;
-    }
-    /// \brief Gives back \c true only if the first value is less than
-    /// the second.
-    static bool less(const Value& left, const Value& right) {
-      return left + eps < right;
-    }
-  };
-
-=======
-  
->>>>>>> 0c12cfe0
+
   /// \brief Default traits class of BellmanFord class.
   ///
   /// Default traits class of BellmanFord class.

--- conflicted
+++ resolved
@@ -745,12 +745,8 @@
   /// \brief Check whether an undirected graph is bi-node-connected.
   ///
   /// This function checks whether the given undirected graph is
-<<<<<<< HEAD
-  /// bi-node-connected, i.e. any two edges are on same circle.
-=======
   /// bi-node-connected, i.e. a connected graph without articulation
   /// node.
->>>>>>> 32b119a2
   ///
   /// \return \c true if the graph bi-node-connected.
   ///

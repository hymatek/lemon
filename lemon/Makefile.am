EXTRA_DIST += \
	lemon/lemon.pc.in \
	lemon/CMakeLists.txt \
	lemon/config.h.cmake

pkgconfig_DATA += lemon/lemon.pc

lib_LTLIBRARIES += lemon/libemon.la

lemon_libemon_la_SOURCES = \
	lemon/arg_parser.cc \
	lemon/base.cc \
	lemon/color.cc \
	lemon/lp_base.cc \
	lemon/lp_skeleton.cc \
	lemon/random.cc \
	lemon/bits/windows.cc

nodist_lemon_HEADERS = lemon/config.h	

lemon_libemon_la_CXXFLAGS = \
	$(AM_CXXFLAGS) \
	$(GLPK_CFLAGS) \
	$(CPLEX_CFLAGS) \
	$(SOPLEX_CXXFLAGS) \
	$(CLP_CXXFLAGS) \
	$(CBC_CXXFLAGS)

lemon_libemon_la_LDFLAGS = \
	$(GLPK_LIBS) \
	$(CPLEX_LIBS) \
	$(SOPLEX_LIBS) \
	$(CLP_LIBS) \
	$(CBC_LIBS)

if HAVE_GLPK
lemon_libemon_la_SOURCES += lemon/glpk.cc
endif

if HAVE_CPLEX
lemon_libemon_la_SOURCES += lemon/cplex.cc
endif

if HAVE_SOPLEX
lemon_libemon_la_SOURCES += lemon/soplex.cc
endif

if HAVE_CLP
lemon_libemon_la_SOURCES += lemon/clp.cc
endif

if HAVE_CBC
lemon_libemon_la_SOURCES += lemon/cbc.cc
endif

lemon_HEADERS += \
	lemon/adaptors.h \
	lemon/arg_parser.h \
	lemon/assert.h \
	lemon/bellman_ford.h \
	lemon/bfs.h \
	lemon/bin_heap.h \
	lemon/binomial_heap.h \
	lemon/bucket_heap.h \
	lemon/capacity_scaling.h \
	lemon/cbc.h \
	lemon/circulation.h \
	lemon/clp.h \
	lemon/color.h \
	lemon/concept_check.h \
	lemon/connectivity.h \
	lemon/core.h \
	lemon/cost_scaling.h \
	lemon/counter.h \
	lemon/cplex.h \
	lemon/cycle_canceling.h \
	lemon/dfs.h \
	lemon/dheap.h \
	lemon/dijkstra.h \
	lemon/dim2.h \
	lemon/dimacs.h \
	lemon/edge_set.h \
	lemon/elevator.h \
	lemon/error.h \
	lemon/euler.h \
	lemon/fib_heap.h \
	lemon/full_graph.h \
	lemon/glpk.h \
	lemon/gomory_hu.h \
	lemon/graph_to_eps.h \
	lemon/grid_graph.h \
	lemon/hartmann_orlin.h \
	lemon/howard.h \
	lemon/hypercube_graph.h \
<<<<<<< HEAD
	lemon/karp.h \
	lemon/kary_heap.h \
=======
>>>>>>> 59b533eb
	lemon/kruskal.h \
	lemon/hao_orlin.h \
	lemon/lgf_reader.h \
	lemon/lgf_writer.h \
	lemon/list_graph.h \
	lemon/lp.h \
	lemon/lp_base.h \
	lemon/lp_skeleton.h \
	lemon/maps.h \
	lemon/matching.h \
	lemon/math.h \
	lemon/min_cost_arborescence.h \
	lemon/nauty_reader.h \
	lemon/network_simplex.h \
	lemon/pairing_heap.h \
	lemon/path.h \
	lemon/planarity.h \
	lemon/preflow.h \
	lemon/quad_heap.h \
	lemon/radix_heap.h \
	lemon/radix_sort.h \
	lemon/random.h \
	lemon/smart_graph.h \
	lemon/soplex.h \
	lemon/static_graph.h \
	lemon/suurballe.h \
	lemon/time_measure.h \
	lemon/tolerance.h \
	lemon/unionfind.h \
	lemon/bits/windows.h

bits_HEADERS += \
	lemon/bits/alteration_notifier.h \
	lemon/bits/array_map.h \
	lemon/bits/bezier.h \
	lemon/bits/default_map.h \
	lemon/bits/edge_set_extender.h \
	lemon/bits/enable_if.h \
	lemon/bits/graph_adaptor_extender.h \
	lemon/bits/graph_extender.h \
	lemon/bits/map_extender.h \
	lemon/bits/path_dump.h \
	lemon/bits/solver_bits.h \
	lemon/bits/traits.h \
	lemon/bits/variant.h \
	lemon/bits/vector_map.h

concept_HEADERS += \
	lemon/concepts/digraph.h \
	lemon/concepts/graph.h \
	lemon/concepts/graph_components.h \
	lemon/concepts/heap.h \
	lemon/concepts/maps.h \
	lemon/concepts/path.h<|MERGE_RESOLUTION|>--- conflicted
+++ resolved
@@ -92,11 +92,7 @@
 	lemon/hartmann_orlin.h \
 	lemon/howard.h \
 	lemon/hypercube_graph.h \
-<<<<<<< HEAD
 	lemon/karp.h \
-	lemon/kary_heap.h \
-=======
->>>>>>> 59b533eb
 	lemon/kruskal.h \
 	lemon/hao_orlin.h \
 	lemon/lgf_reader.h \

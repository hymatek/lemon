--- conflicted
+++ resolved
@@ -7,20 +7,13 @@
 lib_LTLIBRARIES += lemon/libemon.la
 
 lemon_libemon_la_SOURCES = \
-<<<<<<< HEAD
 	lemon/arg_parser.cc \
 	lemon/base.cc \
 	lemon/color.cc \
 	lemon/lp_base.cc \
 	lemon/lp_skeleton.cc \
-	lemon/random.cc
-=======
-        lemon/arg_parser.cc \
-        lemon/base.cc \
-        lemon/color.cc \
         lemon/random.cc \
 	lemon/bits/windows.cc
->>>>>>> 69f8b8a3
 
 
 lemon_libemon_la_CXXFLAGS = \
@@ -94,18 +87,12 @@
 	lemon/radix_sort.h \
 	lemon/random.h \
 	lemon/smart_graph.h \
-<<<<<<< HEAD
 	lemon/soplex.h \
 	lemon/suurballe.h \
 	lemon/time_measure.h \
 	lemon/tolerance.h \
-	lemon/unionfind.h
-=======
-        lemon/time_measure.h \
-        lemon/tolerance.h \
 	lemon/unionfind.h \
 	lemon/bits/windows.h
->>>>>>> 69f8b8a3
 
 bits_HEADERS += \
 	lemon/bits/alteration_notifier.h \

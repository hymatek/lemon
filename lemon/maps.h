/* -*- mode: C++; indent-tabs-mode: nil; -*-
 *
 * This file is a part of LEMON, a generic C++ optimization library.
 *
 * Copyright (C) 2003-2009
 * Egervary Jeno Kombinatorikus Optimalizalasi Kutatocsoport
 * (Egervary Research Group on Combinatorial Optimization, EGRES).
 *
 * Permission to use, modify and distribute this software is granted
 * provided that this copyright notice appears in all copies. For
 * precise terms see the accompanying LICENSE file.
 *
 * This software is provided "AS IS" with no warranty of any kind,
 * express or implied, and with no claim as to its suitability for any
 * purpose.
 *
 */

#ifndef LEMON_MAPS_H
#define LEMON_MAPS_H

#include <iterator>
#include <functional>
#include <vector>
#include <map>

#include <lemon/core.h>

///\file
///\ingroup maps
///\brief Miscellaneous property maps

namespace lemon {

  /// \addtogroup maps
  /// @{

  /// Base class of maps.

  /// Base class of maps. It provides the necessary type definitions
  /// required by the map %concepts.
  template<typename K, typename V>
  class MapBase {
  public:
    /// \brief The key type of the map.
    typedef K Key;
    /// \brief The value type of the map.
    /// (The type of objects associated with the keys).
    typedef V Value;
  };


  /// Null map. (a.k.a. DoNothingMap)

  /// This map can be used if you have to provide a map only for
  /// its type definitions, or if you have to provide a writable map,
  /// but data written to it is not required (i.e. it will be sent to
  /// <tt>/dev/null</tt>).
  /// It conforms to the \ref concepts::ReadWriteMap "ReadWriteMap" concept.
  ///
  /// \sa ConstMap
  template<typename K, typename V>
  class NullMap : public MapBase<K, V> {
  public:
    ///\e
    typedef K Key;
    ///\e
    typedef V Value;

    /// Gives back a default constructed element.
    Value operator[](const Key&) const { return Value(); }
    /// Absorbs the value.
    void set(const Key&, const Value&) {}
  };

  /// Returns a \c NullMap class

  /// This function just returns a \c NullMap class.
  /// \relates NullMap
  template <typename K, typename V>
  NullMap<K, V> nullMap() {
    return NullMap<K, V>();
  }


  /// Constant map.

  /// This \ref concepts::ReadMap "readable map" assigns a specified
  /// value to each key.
  ///
  /// In other aspects it is equivalent to \c NullMap.
  /// So it conforms to the \ref concepts::ReadWriteMap "ReadWriteMap"
  /// concept, but it absorbs the data written to it.
  ///
  /// The simplest way of using this map is through the constMap()
  /// function.
  ///
  /// \sa NullMap
  /// \sa IdentityMap
  template<typename K, typename V>
  class ConstMap : public MapBase<K, V> {
  private:
    V _value;
  public:
    ///\e
    typedef K Key;
    ///\e
    typedef V Value;

    /// Default constructor

    /// Default constructor.
    /// The value of the map will be default constructed.
    ConstMap() {}

    /// Constructor with specified initial value

    /// Constructor with specified initial value.
    /// \param v The initial value of the map.
    ConstMap(const Value &v) : _value(v) {}

    /// Gives back the specified value.
    Value operator[](const Key&) const { return _value; }

    /// Absorbs the value.
    void set(const Key&, const Value&) {}

    /// Sets the value that is assigned to each key.
    void setAll(const Value &v) {
      _value = v;
    }

    template<typename V1>
    ConstMap(const ConstMap<K, V1> &, const Value &v) : _value(v) {}
  };

  /// Returns a \c ConstMap class

  /// This function just returns a \c ConstMap class.
  /// \relates ConstMap
  template<typename K, typename V>
  inline ConstMap<K, V> constMap(const V &v) {
    return ConstMap<K, V>(v);
  }

  template<typename K, typename V>
  inline ConstMap<K, V> constMap() {
    return ConstMap<K, V>();
  }


  template<typename T, T v>
  struct Const {};

  /// Constant map with inlined constant value.

  /// This \ref concepts::ReadMap "readable map" assigns a specified
  /// value to each key.
  ///
  /// In other aspects it is equivalent to \c NullMap.
  /// So it conforms to the \ref concepts::ReadWriteMap "ReadWriteMap"
  /// concept, but it absorbs the data written to it.
  ///
  /// The simplest way of using this map is through the constMap()
  /// function.
  ///
  /// \sa NullMap
  /// \sa IdentityMap
  template<typename K, typename V, V v>
  class ConstMap<K, Const<V, v> > : public MapBase<K, V> {
  public:
    ///\e
    typedef K Key;
    ///\e
    typedef V Value;

    /// Constructor.
    ConstMap() {}

    /// Gives back the specified value.
    Value operator[](const Key&) const { return v; }

    /// Absorbs the value.
    void set(const Key&, const Value&) {}
  };

  /// Returns a \c ConstMap class with inlined constant value

  /// This function just returns a \c ConstMap class with inlined
  /// constant value.
  /// \relates ConstMap
  template<typename K, typename V, V v>
  inline ConstMap<K, Const<V, v> > constMap() {
    return ConstMap<K, Const<V, v> >();
  }


  /// Identity map.

  /// This \ref concepts::ReadMap "read-only map" gives back the given
  /// key as value without any modification.
  ///
  /// \sa ConstMap
  template <typename T>
  class IdentityMap : public MapBase<T, T> {
  public:
    ///\e
    typedef T Key;
    ///\e
    typedef T Value;

    /// Gives back the given value without any modification.
    Value operator[](const Key &k) const {
      return k;
    }
  };

  /// Returns an \c IdentityMap class

  /// This function just returns an \c IdentityMap class.
  /// \relates IdentityMap
  template<typename T>
  inline IdentityMap<T> identityMap() {
    return IdentityMap<T>();
  }


  /// \brief Map for storing values for integer keys from the range
  /// <tt>[0..size-1]</tt>.
  ///
  /// This map is essentially a wrapper for \c std::vector. It assigns
  /// values to integer keys from the range <tt>[0..size-1]</tt>.
  /// It can be used with some data structures, for example
  /// \c UnionFind, \c BinHeap, when the used items are small
  /// integers. This map conforms to the \ref concepts::ReferenceMap
  /// "ReferenceMap" concept.
  ///
  /// The simplest way of using this map is through the rangeMap()
  /// function.
  template <typename V>
  class RangeMap : public MapBase<int, V> {
    template <typename V1>
    friend class RangeMap;
  private:

    typedef std::vector<V> Vector;
    Vector _vector;

  public:

    /// Key type
    typedef int Key;
    /// Value type
    typedef V Value;
    /// Reference type
    typedef typename Vector::reference Reference;
    /// Const reference type
    typedef typename Vector::const_reference ConstReference;

    typedef True ReferenceMapTag;

  public:

    /// Constructor with specified default value.
    RangeMap(int size = 0, const Value &value = Value())
      : _vector(size, value) {}

    /// Constructs the map from an appropriate \c std::vector.
    template <typename V1>
    RangeMap(const std::vector<V1>& vector)
      : _vector(vector.begin(), vector.end()) {}

    /// Constructs the map from another \c RangeMap.
    template <typename V1>
    RangeMap(const RangeMap<V1> &c)
      : _vector(c._vector.begin(), c._vector.end()) {}

    /// Returns the size of the map.
    int size() {
      return _vector.size();
    }

    /// Resizes the map.

    /// Resizes the underlying \c std::vector container, so changes the
    /// keyset of the map.
    /// \param size The new size of the map. The new keyset will be the
    /// range <tt>[0..size-1]</tt>.
    /// \param value The default value to assign to the new keys.
    void resize(int size, const Value &value = Value()) {
      _vector.resize(size, value);
    }

  private:

    RangeMap& operator=(const RangeMap&);

  public:

    ///\e
    Reference operator[](const Key &k) {
      return _vector[k];
    }

    ///\e
    ConstReference operator[](const Key &k) const {
      return _vector[k];
    }

    ///\e
    void set(const Key &k, const Value &v) {
      _vector[k] = v;
    }
  };

  /// Returns a \c RangeMap class

  /// This function just returns a \c RangeMap class.
  /// \relates RangeMap
  template<typename V>
  inline RangeMap<V> rangeMap(int size = 0, const V &value = V()) {
    return RangeMap<V>(size, value);
  }

  /// \brief Returns a \c RangeMap class created from an appropriate
  /// \c std::vector

  /// This function just returns a \c RangeMap class created from an
  /// appropriate \c std::vector.
  /// \relates RangeMap
  template<typename V>
  inline RangeMap<V> rangeMap(const std::vector<V> &vector) {
    return RangeMap<V>(vector);
  }


  /// Map type based on \c std::map

  /// This map is essentially a wrapper for \c std::map with addition
  /// that you can specify a default value for the keys that are not
  /// stored actually. This value can be different from the default
  /// contructed value (i.e. \c %Value()).
  /// This type conforms to the \ref concepts::ReferenceMap "ReferenceMap"
  /// concept.
  ///
  /// This map is useful if a default value should be assigned to most of
  /// the keys and different values should be assigned only to a few
  /// keys (i.e. the map is "sparse").
  /// The name of this type also refers to this important usage.
  ///
  /// Apart form that this map can be used in many other cases since it
  /// is based on \c std::map, which is a general associative container.
  /// However keep in mind that it is usually not as efficient as other
  /// maps.
  ///
  /// The simplest way of using this map is through the sparseMap()
  /// function.
  template <typename K, typename V, typename Comp = std::less<K> >
  class SparseMap : public MapBase<K, V> {
    template <typename K1, typename V1, typename C1>
    friend class SparseMap;
  public:

    /// Key type
    typedef K Key;
    /// Value type
    typedef V Value;
    /// Reference type
    typedef Value& Reference;
    /// Const reference type
    typedef const Value& ConstReference;

    typedef True ReferenceMapTag;

  private:

    typedef std::map<K, V, Comp> Map;
    Map _map;
    Value _value;

  public:

    /// \brief Constructor with specified default value.
    SparseMap(const Value &value = Value()) : _value(value) {}
    /// \brief Constructs the map from an appropriate \c std::map, and
    /// explicitly specifies a default value.
    template <typename V1, typename Comp1>
    SparseMap(const std::map<Key, V1, Comp1> &map,
              const Value &value = Value())
      : _map(map.begin(), map.end()), _value(value) {}

    /// \brief Constructs the map from another \c SparseMap.
    template<typename V1, typename Comp1>
    SparseMap(const SparseMap<Key, V1, Comp1> &c)
      : _map(c._map.begin(), c._map.end()), _value(c._value) {}

  private:

    SparseMap& operator=(const SparseMap&);

  public:

    ///\e
    Reference operator[](const Key &k) {
      typename Map::iterator it = _map.lower_bound(k);
      if (it != _map.end() && !_map.key_comp()(k, it->first))
        return it->second;
      else
        return _map.insert(it, std::make_pair(k, _value))->second;
    }

    ///\e
    ConstReference operator[](const Key &k) const {
      typename Map::const_iterator it = _map.find(k);
      if (it != _map.end())
        return it->second;
      else
        return _value;
    }

    ///\e
    void set(const Key &k, const Value &v) {
      typename Map::iterator it = _map.lower_bound(k);
      if (it != _map.end() && !_map.key_comp()(k, it->first))
        it->second = v;
      else
        _map.insert(it, std::make_pair(k, v));
    }

    ///\e
    void setAll(const Value &v) {
      _value = v;
      _map.clear();
    }
  };

  /// Returns a \c SparseMap class

  /// This function just returns a \c SparseMap class with specified
  /// default value.
  /// \relates SparseMap
  template<typename K, typename V, typename Compare>
  inline SparseMap<K, V, Compare> sparseMap(const V& value = V()) {
    return SparseMap<K, V, Compare>(value);
  }

  template<typename K, typename V>
  inline SparseMap<K, V, std::less<K> > sparseMap(const V& value = V()) {
    return SparseMap<K, V, std::less<K> >(value);
  }

  /// \brief Returns a \c SparseMap class created from an appropriate
  /// \c std::map

  /// This function just returns a \c SparseMap class created from an
  /// appropriate \c std::map.
  /// \relates SparseMap
  template<typename K, typename V, typename Compare>
  inline SparseMap<K, V, Compare>
    sparseMap(const std::map<K, V, Compare> &map, const V& value = V())
  {
    return SparseMap<K, V, Compare>(map, value);
  }

  /// @}

  /// \addtogroup map_adaptors
  /// @{

  /// Composition of two maps

  /// This \ref concepts::ReadMap "read-only map" returns the
  /// composition of two given maps. That is to say, if \c m1 is of
  /// type \c M1 and \c m2 is of \c M2, then for
  /// \code
  ///   ComposeMap<M1, M2> cm(m1,m2);
  /// \endcode
  /// <tt>cm[x]</tt> will be equal to <tt>m1[m2[x]]</tt>.
  ///
  /// The \c Key type of the map is inherited from \c M2 and the
  /// \c Value type is from \c M1.
  /// \c M2::Value must be convertible to \c M1::Key.
  ///
  /// The simplest way of using this map is through the composeMap()
  /// function.
  ///
  /// \sa CombineMap
  template <typename M1, typename M2>
  class ComposeMap : public MapBase<typename M2::Key, typename M1::Value> {
    const M1 &_m1;
    const M2 &_m2;
  public:
    ///\e
    typedef typename M2::Key Key;
    ///\e
    typedef typename M1::Value Value;

    /// Constructor
    ComposeMap(const M1 &m1, const M2 &m2) : _m1(m1), _m2(m2) {}

    ///\e
    typename MapTraits<M1>::ConstReturnValue
    operator[](const Key &k) const { return _m1[_m2[k]]; }
  };

  /// Returns a \c ComposeMap class

  /// This function just returns a \c ComposeMap class.
  ///
  /// If \c m1 and \c m2 are maps and the \c Value type of \c m2 is
  /// convertible to the \c Key of \c m1, then <tt>composeMap(m1,m2)[x]</tt>
  /// will be equal to <tt>m1[m2[x]]</tt>.
  ///
  /// \relates ComposeMap
  template <typename M1, typename M2>
  inline ComposeMap<M1, M2> composeMap(const M1 &m1, const M2 &m2) {
    return ComposeMap<M1, M2>(m1, m2);
  }


  /// Combination of two maps using an STL (binary) functor.

  /// This \ref concepts::ReadMap "read-only map" takes two maps and a
  /// binary functor and returns the combination of the two given maps
  /// using the functor.
  /// That is to say, if \c m1 is of type \c M1 and \c m2 is of \c M2
  /// and \c f is of \c F, then for
  /// \code
  ///   CombineMap<M1,M2,F,V> cm(m1,m2,f);
  /// \endcode
  /// <tt>cm[x]</tt> will be equal to <tt>f(m1[x],m2[x])</tt>.
  ///
  /// The \c Key type of the map is inherited from \c M1 (\c M1::Key
  /// must be convertible to \c M2::Key) and the \c Value type is \c V.
  /// \c M2::Value and \c M1::Value must be convertible to the
  /// corresponding input parameter of \c F and the return type of \c F
  /// must be convertible to \c V.
  ///
  /// The simplest way of using this map is through the combineMap()
  /// function.
  ///
  /// \sa ComposeMap
  template<typename M1, typename M2, typename F,
           typename V = typename F::result_type>
  class CombineMap : public MapBase<typename M1::Key, V> {
    const M1 &_m1;
    const M2 &_m2;
    F _f;
  public:
    ///\e
    typedef typename M1::Key Key;
    ///\e
    typedef V Value;

    /// Constructor
    CombineMap(const M1 &m1, const M2 &m2, const F &f = F())
      : _m1(m1), _m2(m2), _f(f) {}
    ///\e
    Value operator[](const Key &k) const { return _f(_m1[k],_m2[k]); }
  };

  /// Returns a \c CombineMap class

  /// This function just returns a \c CombineMap class.
  ///
  /// For example, if \c m1 and \c m2 are both maps with \c double
  /// values, then
  /// \code
  ///   combineMap(m1,m2,std::plus<double>())
  /// \endcode
  /// is equivalent to
  /// \code
  ///   addMap(m1,m2)
  /// \endcode
  ///
  /// This function is specialized for adaptable binary function
  /// classes and C++ functions.
  ///
  /// \relates CombineMap
  template<typename M1, typename M2, typename F, typename V>
  inline CombineMap<M1, M2, F, V>
  combineMap(const M1 &m1, const M2 &m2, const F &f) {
    return CombineMap<M1, M2, F, V>(m1,m2,f);
  }

  template<typename M1, typename M2, typename F>
  inline CombineMap<M1, M2, F, typename F::result_type>
  combineMap(const M1 &m1, const M2 &m2, const F &f) {
    return combineMap<M1, M2, F, typename F::result_type>(m1,m2,f);
  }

  template<typename M1, typename M2, typename K1, typename K2, typename V>
  inline CombineMap<M1, M2, V (*)(K1, K2), V>
  combineMap(const M1 &m1, const M2 &m2, V (*f)(K1, K2)) {
    return combineMap<M1, M2, V (*)(K1, K2), V>(m1,m2,f);
  }


  /// Converts an STL style (unary) functor to a map

  /// This \ref concepts::ReadMap "read-only map" returns the value
  /// of a given functor. Actually, it just wraps the functor and
  /// provides the \c Key and \c Value typedefs.
  ///
  /// Template parameters \c K and \c V will become its \c Key and
  /// \c Value. In most cases they have to be given explicitly because
  /// a functor typically does not provide \c argument_type and
  /// \c result_type typedefs.
  /// Parameter \c F is the type of the used functor.
  ///
  /// The simplest way of using this map is through the functorToMap()
  /// function.
  ///
  /// \sa MapToFunctor
  template<typename F,
           typename K = typename F::argument_type,
           typename V = typename F::result_type>
  class FunctorToMap : public MapBase<K, V> {
    F _f;
  public:
    ///\e
    typedef K Key;
    ///\e
    typedef V Value;

    /// Constructor
    FunctorToMap(const F &f = F()) : _f(f) {}
    ///\e
    Value operator[](const Key &k) const { return _f(k); }
  };

  /// Returns a \c FunctorToMap class

  /// This function just returns a \c FunctorToMap class.
  ///
  /// This function is specialized for adaptable binary function
  /// classes and C++ functions.
  ///
  /// \relates FunctorToMap
  template<typename K, typename V, typename F>
  inline FunctorToMap<F, K, V> functorToMap(const F &f) {
    return FunctorToMap<F, K, V>(f);
  }

  template <typename F>
  inline FunctorToMap<F, typename F::argument_type, typename F::result_type>
    functorToMap(const F &f)
  {
    return FunctorToMap<F, typename F::argument_type,
      typename F::result_type>(f);
  }

  template <typename K, typename V>
  inline FunctorToMap<V (*)(K), K, V> functorToMap(V (*f)(K)) {
    return FunctorToMap<V (*)(K), K, V>(f);
  }


  /// Converts a map to an STL style (unary) functor

  /// This class converts a map to an STL style (unary) functor.
  /// That is it provides an <tt>operator()</tt> to read its values.
  ///
  /// For the sake of convenience it also works as a usual
  /// \ref concepts::ReadMap "readable map", i.e. <tt>operator[]</tt>
  /// and the \c Key and \c Value typedefs also exist.
  ///
  /// The simplest way of using this map is through the mapToFunctor()
  /// function.
  ///
  ///\sa FunctorToMap
  template <typename M>
  class MapToFunctor : public MapBase<typename M::Key, typename M::Value> {
    const M &_m;
  public:
    ///\e
    typedef typename M::Key Key;
    ///\e
    typedef typename M::Value Value;

    typedef typename M::Key argument_type;
    typedef typename M::Value result_type;

    /// Constructor
    MapToFunctor(const M &m) : _m(m) {}
    ///\e
    Value operator()(const Key &k) const { return _m[k]; }
    ///\e
    Value operator[](const Key &k) const { return _m[k]; }
  };

  /// Returns a \c MapToFunctor class

  /// This function just returns a \c MapToFunctor class.
  /// \relates MapToFunctor
  template<typename M>
  inline MapToFunctor<M> mapToFunctor(const M &m) {
    return MapToFunctor<M>(m);
  }


  /// \brief Map adaptor to convert the \c Value type of a map to
  /// another type using the default conversion.

  /// Map adaptor to convert the \c Value type of a \ref concepts::ReadMap
  /// "readable map" to another type using the default conversion.
  /// The \c Key type of it is inherited from \c M and the \c Value
  /// type is \c V.
  /// This type conforms to the \ref concepts::ReadMap "ReadMap" concept.
  ///
  /// The simplest way of using this map is through the convertMap()
  /// function.
  template <typename M, typename V>
  class ConvertMap : public MapBase<typename M::Key, V> {
    const M &_m;
  public:
    ///\e
    typedef typename M::Key Key;
    ///\e
    typedef V Value;

    /// Constructor

    /// Constructor.
    /// \param m The underlying map.
    ConvertMap(const M &m) : _m(m) {}

    ///\e
    Value operator[](const Key &k) const { return _m[k]; }
  };

  /// Returns a \c ConvertMap class

  /// This function just returns a \c ConvertMap class.
  /// \relates ConvertMap
  template<typename V, typename M>
  inline ConvertMap<M, V> convertMap(const M &map) {
    return ConvertMap<M, V>(map);
  }


  /// Applies all map setting operations to two maps

  /// This map has two \ref concepts::WriteMap "writable map" parameters
  /// and each write request will be passed to both of them.
  /// If \c M1 is also \ref concepts::ReadMap "readable", then the read
  /// operations will return the corresponding values of \c M1.
  ///
  /// The \c Key and \c Value types are inherited from \c M1.
  /// The \c Key and \c Value of \c M2 must be convertible from those
  /// of \c M1.
  ///
  /// The simplest way of using this map is through the forkMap()
  /// function.
  template<typename  M1, typename M2>
  class ForkMap : public MapBase<typename M1::Key, typename M1::Value> {
    M1 &_m1;
    M2 &_m2;
  public:
    ///\e
    typedef typename M1::Key Key;
    ///\e
    typedef typename M1::Value Value;

    /// Constructor
    ForkMap(M1 &m1, M2 &m2) : _m1(m1), _m2(m2) {}
    /// Returns the value associated with the given key in the first map.
    Value operator[](const Key &k) const { return _m1[k]; }
    /// Sets the value associated with the given key in both maps.
    void set(const Key &k, const Value &v) { _m1.set(k,v); _m2.set(k,v); }
  };

  /// Returns a \c ForkMap class

  /// This function just returns a \c ForkMap class.
  /// \relates ForkMap
  template <typename M1, typename M2>
  inline ForkMap<M1,M2> forkMap(M1 &m1, M2 &m2) {
    return ForkMap<M1,M2>(m1,m2);
  }


  /// Sum of two maps

  /// This \ref concepts::ReadMap "read-only map" returns the sum
  /// of the values of the two given maps.
  /// Its \c Key and \c Value types are inherited from \c M1.
  /// The \c Key and \c Value of \c M2 must be convertible to those of
  /// \c M1.
  ///
  /// If \c m1 is of type \c M1 and \c m2 is of \c M2, then for
  /// \code
  ///   AddMap<M1,M2> am(m1,m2);
  /// \endcode
  /// <tt>am[x]</tt> will be equal to <tt>m1[x]+m2[x]</tt>.
  ///
  /// The simplest way of using this map is through the addMap()
  /// function.
  ///
  /// \sa SubMap, MulMap, DivMap
  /// \sa ShiftMap, ShiftWriteMap
  template<typename M1, typename M2>
  class AddMap : public MapBase<typename M1::Key, typename M1::Value> {
    const M1 &_m1;
    const M2 &_m2;
  public:
    ///\e
    typedef typename M1::Key Key;
    ///\e
    typedef typename M1::Value Value;

    /// Constructor
    AddMap(const M1 &m1, const M2 &m2) : _m1(m1), _m2(m2) {}
    ///\e
    Value operator[](const Key &k) const { return _m1[k]+_m2[k]; }
  };

  /// Returns an \c AddMap class

  /// This function just returns an \c AddMap class.
  ///
  /// For example, if \c m1 and \c m2 are both maps with \c double
  /// values, then <tt>addMap(m1,m2)[x]</tt> will be equal to
  /// <tt>m1[x]+m2[x]</tt>.
  ///
  /// \relates AddMap
  template<typename M1, typename M2>
  inline AddMap<M1, M2> addMap(const M1 &m1, const M2 &m2) {
    return AddMap<M1, M2>(m1,m2);
  }


  /// Difference of two maps

  /// This \ref concepts::ReadMap "read-only map" returns the difference
  /// of the values of the two given maps.
  /// Its \c Key and \c Value types are inherited from \c M1.
  /// The \c Key and \c Value of \c M2 must be convertible to those of
  /// \c M1.
  ///
  /// If \c m1 is of type \c M1 and \c m2 is of \c M2, then for
  /// \code
  ///   SubMap<M1,M2> sm(m1,m2);
  /// \endcode
  /// <tt>sm[x]</tt> will be equal to <tt>m1[x]-m2[x]</tt>.
  ///
  /// The simplest way of using this map is through the subMap()
  /// function.
  ///
  /// \sa AddMap, MulMap, DivMap
  template<typename M1, typename M2>
  class SubMap : public MapBase<typename M1::Key, typename M1::Value> {
    const M1 &_m1;
    const M2 &_m2;
  public:
    ///\e
    typedef typename M1::Key Key;
    ///\e
    typedef typename M1::Value Value;

    /// Constructor
    SubMap(const M1 &m1, const M2 &m2) : _m1(m1), _m2(m2) {}
    ///\e
    Value operator[](const Key &k) const { return _m1[k]-_m2[k]; }
  };

  /// Returns a \c SubMap class

  /// This function just returns a \c SubMap class.
  ///
  /// For example, if \c m1 and \c m2 are both maps with \c double
  /// values, then <tt>subMap(m1,m2)[x]</tt> will be equal to
  /// <tt>m1[x]-m2[x]</tt>.
  ///
  /// \relates SubMap
  template<typename M1, typename M2>
  inline SubMap<M1, M2> subMap(const M1 &m1, const M2 &m2) {
    return SubMap<M1, M2>(m1,m2);
  }


  /// Product of two maps

  /// This \ref concepts::ReadMap "read-only map" returns the product
  /// of the values of the two given maps.
  /// Its \c Key and \c Value types are inherited from \c M1.
  /// The \c Key and \c Value of \c M2 must be convertible to those of
  /// \c M1.
  ///
  /// If \c m1 is of type \c M1 and \c m2 is of \c M2, then for
  /// \code
  ///   MulMap<M1,M2> mm(m1,m2);
  /// \endcode
  /// <tt>mm[x]</tt> will be equal to <tt>m1[x]*m2[x]</tt>.
  ///
  /// The simplest way of using this map is through the mulMap()
  /// function.
  ///
  /// \sa AddMap, SubMap, DivMap
  /// \sa ScaleMap, ScaleWriteMap
  template<typename M1, typename M2>
  class MulMap : public MapBase<typename M1::Key, typename M1::Value> {
    const M1 &_m1;
    const M2 &_m2;
  public:
    ///\e
    typedef typename M1::Key Key;
    ///\e
    typedef typename M1::Value Value;

    /// Constructor
    MulMap(const M1 &m1,const M2 &m2) : _m1(m1), _m2(m2) {}
    ///\e
    Value operator[](const Key &k) const { return _m1[k]*_m2[k]; }
  };

  /// Returns a \c MulMap class

  /// This function just returns a \c MulMap class.
  ///
  /// For example, if \c m1 and \c m2 are both maps with \c double
  /// values, then <tt>mulMap(m1,m2)[x]</tt> will be equal to
  /// <tt>m1[x]*m2[x]</tt>.
  ///
  /// \relates MulMap
  template<typename M1, typename M2>
  inline MulMap<M1, M2> mulMap(const M1 &m1,const M2 &m2) {
    return MulMap<M1, M2>(m1,m2);
  }


  /// Quotient of two maps

  /// This \ref concepts::ReadMap "read-only map" returns the quotient
  /// of the values of the two given maps.
  /// Its \c Key and \c Value types are inherited from \c M1.
  /// The \c Key and \c Value of \c M2 must be convertible to those of
  /// \c M1.
  ///
  /// If \c m1 is of type \c M1 and \c m2 is of \c M2, then for
  /// \code
  ///   DivMap<M1,M2> dm(m1,m2);
  /// \endcode
  /// <tt>dm[x]</tt> will be equal to <tt>m1[x]/m2[x]</tt>.
  ///
  /// The simplest way of using this map is through the divMap()
  /// function.
  ///
  /// \sa AddMap, SubMap, MulMap
  template<typename M1, typename M2>
  class DivMap : public MapBase<typename M1::Key, typename M1::Value> {
    const M1 &_m1;
    const M2 &_m2;
  public:
    ///\e
    typedef typename M1::Key Key;
    ///\e
    typedef typename M1::Value Value;

    /// Constructor
    DivMap(const M1 &m1,const M2 &m2) : _m1(m1), _m2(m2) {}
    ///\e
    Value operator[](const Key &k) const { return _m1[k]/_m2[k]; }
  };

  /// Returns a \c DivMap class

  /// This function just returns a \c DivMap class.
  ///
  /// For example, if \c m1 and \c m2 are both maps with \c double
  /// values, then <tt>divMap(m1,m2)[x]</tt> will be equal to
  /// <tt>m1[x]/m2[x]</tt>.
  ///
  /// \relates DivMap
  template<typename M1, typename M2>
  inline DivMap<M1, M2> divMap(const M1 &m1,const M2 &m2) {
    return DivMap<M1, M2>(m1,m2);
  }


  /// Shifts a map with a constant.

  /// This \ref concepts::ReadMap "read-only map" returns the sum of
  /// the given map and a constant value (i.e. it shifts the map with
  /// the constant). Its \c Key and \c Value are inherited from \c M.
  ///
  /// Actually,
  /// \code
  ///   ShiftMap<M> sh(m,v);
  /// \endcode
  /// is equivalent to
  /// \code
  ///   ConstMap<M::Key, M::Value> cm(v);
  ///   AddMap<M, ConstMap<M::Key, M::Value> > sh(m,cm);
  /// \endcode
  ///
  /// The simplest way of using this map is through the shiftMap()
  /// function.
  ///
  /// \sa ShiftWriteMap
  template<typename M, typename C = typename M::Value>
  class ShiftMap : public MapBase<typename M::Key, typename M::Value> {
    const M &_m;
    C _v;
  public:
    ///\e
    typedef typename M::Key Key;
    ///\e
    typedef typename M::Value Value;

    /// Constructor

    /// Constructor.
    /// \param m The undelying map.
    /// \param v The constant value.
    ShiftMap(const M &m, const C &v) : _m(m), _v(v) {}
    ///\e
    Value operator[](const Key &k) const { return _m[k]+_v; }
  };

  /// Shifts a map with a constant (read-write version).

  /// This \ref concepts::ReadWriteMap "read-write map" returns the sum
  /// of the given map and a constant value (i.e. it shifts the map with
  /// the constant). Its \c Key and \c Value are inherited from \c M.
  /// It makes also possible to write the map.
  ///
  /// The simplest way of using this map is through the shiftWriteMap()
  /// function.
  ///
  /// \sa ShiftMap
  template<typename M, typename C = typename M::Value>
  class ShiftWriteMap : public MapBase<typename M::Key, typename M::Value> {
    M &_m;
    C _v;
  public:
    ///\e
    typedef typename M::Key Key;
    ///\e
    typedef typename M::Value Value;

    /// Constructor

    /// Constructor.
    /// \param m The undelying map.
    /// \param v The constant value.
    ShiftWriteMap(M &m, const C &v) : _m(m), _v(v) {}
    ///\e
    Value operator[](const Key &k) const { return _m[k]+_v; }
    ///\e
    void set(const Key &k, const Value &v) { _m.set(k, v-_v); }
  };

  /// Returns a \c ShiftMap class

  /// This function just returns a \c ShiftMap class.
  ///
  /// For example, if \c m is a map with \c double values and \c v is
  /// \c double, then <tt>shiftMap(m,v)[x]</tt> will be equal to
  /// <tt>m[x]+v</tt>.
  ///
  /// \relates ShiftMap
  template<typename M, typename C>
  inline ShiftMap<M, C> shiftMap(const M &m, const C &v) {
    return ShiftMap<M, C>(m,v);
  }

  /// Returns a \c ShiftWriteMap class

  /// This function just returns a \c ShiftWriteMap class.
  ///
  /// For example, if \c m is a map with \c double values and \c v is
  /// \c double, then <tt>shiftWriteMap(m,v)[x]</tt> will be equal to
  /// <tt>m[x]+v</tt>.
  /// Moreover it makes also possible to write the map.
  ///
  /// \relates ShiftWriteMap
  template<typename M, typename C>
  inline ShiftWriteMap<M, C> shiftWriteMap(M &m, const C &v) {
    return ShiftWriteMap<M, C>(m,v);
  }


  /// Scales a map with a constant.

  /// This \ref concepts::ReadMap "read-only map" returns the value of
  /// the given map multiplied from the left side with a constant value.
  /// Its \c Key and \c Value are inherited from \c M.
  ///
  /// Actually,
  /// \code
  ///   ScaleMap<M> sc(m,v);
  /// \endcode
  /// is equivalent to
  /// \code
  ///   ConstMap<M::Key, M::Value> cm(v);
  ///   MulMap<ConstMap<M::Key, M::Value>, M> sc(cm,m);
  /// \endcode
  ///
  /// The simplest way of using this map is through the scaleMap()
  /// function.
  ///
  /// \sa ScaleWriteMap
  template<typename M, typename C = typename M::Value>
  class ScaleMap : public MapBase<typename M::Key, typename M::Value> {
    const M &_m;
    C _v;
  public:
    ///\e
    typedef typename M::Key Key;
    ///\e
    typedef typename M::Value Value;

    /// Constructor

    /// Constructor.
    /// \param m The undelying map.
    /// \param v The constant value.
    ScaleMap(const M &m, const C &v) : _m(m), _v(v) {}
    ///\e
    Value operator[](const Key &k) const { return _v*_m[k]; }
  };

  /// Scales a map with a constant (read-write version).

  /// This \ref concepts::ReadWriteMap "read-write map" returns the value of
  /// the given map multiplied from the left side with a constant value.
  /// Its \c Key and \c Value are inherited from \c M.
  /// It can also be used as write map if the \c / operator is defined
  /// between \c Value and \c C and the given multiplier is not zero.
  ///
  /// The simplest way of using this map is through the scaleWriteMap()
  /// function.
  ///
  /// \sa ScaleMap
  template<typename M, typename C = typename M::Value>
  class ScaleWriteMap : public MapBase<typename M::Key, typename M::Value> {
    M &_m;
    C _v;
  public:
    ///\e
    typedef typename M::Key Key;
    ///\e
    typedef typename M::Value Value;

    /// Constructor

    /// Constructor.
    /// \param m The undelying map.
    /// \param v The constant value.
    ScaleWriteMap(M &m, const C &v) : _m(m), _v(v) {}
    ///\e
    Value operator[](const Key &k) const { return _v*_m[k]; }
    ///\e
    void set(const Key &k, const Value &v) { _m.set(k, v/_v); }
  };

  /// Returns a \c ScaleMap class

  /// This function just returns a \c ScaleMap class.
  ///
  /// For example, if \c m is a map with \c double values and \c v is
  /// \c double, then <tt>scaleMap(m,v)[x]</tt> will be equal to
  /// <tt>v*m[x]</tt>.
  ///
  /// \relates ScaleMap
  template<typename M, typename C>
  inline ScaleMap<M, C> scaleMap(const M &m, const C &v) {
    return ScaleMap<M, C>(m,v);
  }

  /// Returns a \c ScaleWriteMap class

  /// This function just returns a \c ScaleWriteMap class.
  ///
  /// For example, if \c m is a map with \c double values and \c v is
  /// \c double, then <tt>scaleWriteMap(m,v)[x]</tt> will be equal to
  /// <tt>v*m[x]</tt>.
  /// Moreover it makes also possible to write the map.
  ///
  /// \relates ScaleWriteMap
  template<typename M, typename C>
  inline ScaleWriteMap<M, C> scaleWriteMap(M &m, const C &v) {
    return ScaleWriteMap<M, C>(m,v);
  }


  /// Negative of a map

  /// This \ref concepts::ReadMap "read-only map" returns the negative
  /// of the values of the given map (using the unary \c - operator).
  /// Its \c Key and \c Value are inherited from \c M.
  ///
  /// If M::Value is \c int, \c double etc., then
  /// \code
  ///   NegMap<M> neg(m);
  /// \endcode
  /// is equivalent to
  /// \code
  ///   ScaleMap<M> neg(m,-1);
  /// \endcode
  ///
  /// The simplest way of using this map is through the negMap()
  /// function.
  ///
  /// \sa NegWriteMap
  template<typename M>
  class NegMap : public MapBase<typename M::Key, typename M::Value> {
    const M& _m;
  public:
    ///\e
    typedef typename M::Key Key;
    ///\e
    typedef typename M::Value Value;

    /// Constructor
    NegMap(const M &m) : _m(m) {}
    ///\e
    Value operator[](const Key &k) const { return -_m[k]; }
  };

  /// Negative of a map (read-write version)

  /// This \ref concepts::ReadWriteMap "read-write map" returns the
  /// negative of the values of the given map (using the unary \c -
  /// operator).
  /// Its \c Key and \c Value are inherited from \c M.
  /// It makes also possible to write the map.
  ///
  /// If M::Value is \c int, \c double etc., then
  /// \code
  ///   NegWriteMap<M> neg(m);
  /// \endcode
  /// is equivalent to
  /// \code
  ///   ScaleWriteMap<M> neg(m,-1);
  /// \endcode
  ///
  /// The simplest way of using this map is through the negWriteMap()
  /// function.
  ///
  /// \sa NegMap
  template<typename M>
  class NegWriteMap : public MapBase<typename M::Key, typename M::Value> {
    M &_m;
  public:
    ///\e
    typedef typename M::Key Key;
    ///\e
    typedef typename M::Value Value;

    /// Constructor
    NegWriteMap(M &m) : _m(m) {}
    ///\e
    Value operator[](const Key &k) const { return -_m[k]; }
    ///\e
    void set(const Key &k, const Value &v) { _m.set(k, -v); }
  };

  /// Returns a \c NegMap class

  /// This function just returns a \c NegMap class.
  ///
  /// For example, if \c m is a map with \c double values, then
  /// <tt>negMap(m)[x]</tt> will be equal to <tt>-m[x]</tt>.
  ///
  /// \relates NegMap
  template <typename M>
  inline NegMap<M> negMap(const M &m) {
    return NegMap<M>(m);
  }

  /// Returns a \c NegWriteMap class

  /// This function just returns a \c NegWriteMap class.
  ///
  /// For example, if \c m is a map with \c double values, then
  /// <tt>negWriteMap(m)[x]</tt> will be equal to <tt>-m[x]</tt>.
  /// Moreover it makes also possible to write the map.
  ///
  /// \relates NegWriteMap
  template <typename M>
  inline NegWriteMap<M> negWriteMap(M &m) {
    return NegWriteMap<M>(m);
  }


  /// Absolute value of a map

  /// This \ref concepts::ReadMap "read-only map" returns the absolute
  /// value of the values of the given map.
  /// Its \c Key and \c Value are inherited from \c M.
  /// \c Value must be comparable to \c 0 and the unary \c -
  /// operator must be defined for it, of course.
  ///
  /// The simplest way of using this map is through the absMap()
  /// function.
  template<typename M>
  class AbsMap : public MapBase<typename M::Key, typename M::Value> {
    const M &_m;
  public:
    ///\e
    typedef typename M::Key Key;
    ///\e
    typedef typename M::Value Value;

    /// Constructor
    AbsMap(const M &m) : _m(m) {}
    ///\e
    Value operator[](const Key &k) const {
      Value tmp = _m[k];
      return tmp >= 0 ? tmp : -tmp;
    }

  };

  /// Returns an \c AbsMap class

  /// This function just returns an \c AbsMap class.
  ///
  /// For example, if \c m is a map with \c double values, then
  /// <tt>absMap(m)[x]</tt> will be equal to <tt>m[x]</tt> if
  /// it is positive or zero and <tt>-m[x]</tt> if <tt>m[x]</tt> is
  /// negative.
  ///
  /// \relates AbsMap
  template<typename M>
  inline AbsMap<M> absMap(const M &m) {
    return AbsMap<M>(m);
  }

  /// @}

  // Logical maps and map adaptors:

  /// \addtogroup maps
  /// @{

  /// Constant \c true map.

  /// This \ref concepts::ReadMap "read-only map" assigns \c true to
  /// each key.
  ///
  /// Note that
  /// \code
  ///   TrueMap<K> tm;
  /// \endcode
  /// is equivalent to
  /// \code
  ///   ConstMap<K,bool> tm(true);
  /// \endcode
  ///
  /// \sa FalseMap
  /// \sa ConstMap
  template <typename K>
  class TrueMap : public MapBase<K, bool> {
  public:
    ///\e
    typedef K Key;
    ///\e
    typedef bool Value;

    /// Gives back \c true.
    Value operator[](const Key&) const { return true; }
  };

  /// Returns a \c TrueMap class

  /// This function just returns a \c TrueMap class.
  /// \relates TrueMap
  template<typename K>
  inline TrueMap<K> trueMap() {
    return TrueMap<K>();
  }


  /// Constant \c false map.

  /// This \ref concepts::ReadMap "read-only map" assigns \c false to
  /// each key.
  ///
  /// Note that
  /// \code
  ///   FalseMap<K> fm;
  /// \endcode
  /// is equivalent to
  /// \code
  ///   ConstMap<K,bool> fm(false);
  /// \endcode
  ///
  /// \sa TrueMap
  /// \sa ConstMap
  template <typename K>
  class FalseMap : public MapBase<K, bool> {
  public:
    ///\e
    typedef K Key;
    ///\e
    typedef bool Value;

    /// Gives back \c false.
    Value operator[](const Key&) const { return false; }
  };

  /// Returns a \c FalseMap class

  /// This function just returns a \c FalseMap class.
  /// \relates FalseMap
  template<typename K>
  inline FalseMap<K> falseMap() {
    return FalseMap<K>();
  }

  /// @}

  /// \addtogroup map_adaptors
  /// @{

  /// Logical 'and' of two maps

  /// This \ref concepts::ReadMap "read-only map" returns the logical
  /// 'and' of the values of the two given maps.
  /// Its \c Key type is inherited from \c M1 and its \c Value type is
  /// \c bool. \c M2::Key must be convertible to \c M1::Key.
  ///
  /// If \c m1 is of type \c M1 and \c m2 is of \c M2, then for
  /// \code
  ///   AndMap<M1,M2> am(m1,m2);
  /// \endcode
  /// <tt>am[x]</tt> will be equal to <tt>m1[x]&&m2[x]</tt>.
  ///
  /// The simplest way of using this map is through the andMap()
  /// function.
  ///
  /// \sa OrMap
  /// \sa NotMap, NotWriteMap
  template<typename M1, typename M2>
  class AndMap : public MapBase<typename M1::Key, bool> {
    const M1 &_m1;
    const M2 &_m2;
  public:
    ///\e
    typedef typename M1::Key Key;
    ///\e
    typedef bool Value;

    /// Constructor
    AndMap(const M1 &m1, const M2 &m2) : _m1(m1), _m2(m2) {}
    ///\e
    Value operator[](const Key &k) const { return _m1[k]&&_m2[k]; }
  };

  /// Returns an \c AndMap class

  /// This function just returns an \c AndMap class.
  ///
  /// For example, if \c m1 and \c m2 are both maps with \c bool values,
  /// then <tt>andMap(m1,m2)[x]</tt> will be equal to
  /// <tt>m1[x]&&m2[x]</tt>.
  ///
  /// \relates AndMap
  template<typename M1, typename M2>
  inline AndMap<M1, M2> andMap(const M1 &m1, const M2 &m2) {
    return AndMap<M1, M2>(m1,m2);
  }


  /// Logical 'or' of two maps

  /// This \ref concepts::ReadMap "read-only map" returns the logical
  /// 'or' of the values of the two given maps.
  /// Its \c Key type is inherited from \c M1 and its \c Value type is
  /// \c bool. \c M2::Key must be convertible to \c M1::Key.
  ///
  /// If \c m1 is of type \c M1 and \c m2 is of \c M2, then for
  /// \code
  ///   OrMap<M1,M2> om(m1,m2);
  /// \endcode
  /// <tt>om[x]</tt> will be equal to <tt>m1[x]||m2[x]</tt>.
  ///
  /// The simplest way of using this map is through the orMap()
  /// function.
  ///
  /// \sa AndMap
  /// \sa NotMap, NotWriteMap
  template<typename M1, typename M2>
  class OrMap : public MapBase<typename M1::Key, bool> {
    const M1 &_m1;
    const M2 &_m2;
  public:
    ///\e
    typedef typename M1::Key Key;
    ///\e
    typedef bool Value;

    /// Constructor
    OrMap(const M1 &m1, const M2 &m2) : _m1(m1), _m2(m2) {}
    ///\e
    Value operator[](const Key &k) const { return _m1[k]||_m2[k]; }
  };

  /// Returns an \c OrMap class

  /// This function just returns an \c OrMap class.
  ///
  /// For example, if \c m1 and \c m2 are both maps with \c bool values,
  /// then <tt>orMap(m1,m2)[x]</tt> will be equal to
  /// <tt>m1[x]||m2[x]</tt>.
  ///
  /// \relates OrMap
  template<typename M1, typename M2>
  inline OrMap<M1, M2> orMap(const M1 &m1, const M2 &m2) {
    return OrMap<M1, M2>(m1,m2);
  }


  /// Logical 'not' of a map

  /// This \ref concepts::ReadMap "read-only map" returns the logical
  /// negation of the values of the given map.
  /// Its \c Key is inherited from \c M and its \c Value is \c bool.
  ///
  /// The simplest way of using this map is through the notMap()
  /// function.
  ///
  /// \sa NotWriteMap
  template <typename M>
  class NotMap : public MapBase<typename M::Key, bool> {
    const M &_m;
  public:
    ///\e
    typedef typename M::Key Key;
    ///\e
    typedef bool Value;

    /// Constructor
    NotMap(const M &m) : _m(m) {}
    ///\e
    Value operator[](const Key &k) const { return !_m[k]; }
  };

  /// Logical 'not' of a map (read-write version)

  /// This \ref concepts::ReadWriteMap "read-write map" returns the
  /// logical negation of the values of the given map.
  /// Its \c Key is inherited from \c M and its \c Value is \c bool.
  /// It makes also possible to write the map. When a value is set,
  /// the opposite value is set to the original map.
  ///
  /// The simplest way of using this map is through the notWriteMap()
  /// function.
  ///
  /// \sa NotMap
  template <typename M>
  class NotWriteMap : public MapBase<typename M::Key, bool> {
    M &_m;
  public:
    ///\e
    typedef typename M::Key Key;
    ///\e
    typedef bool Value;

    /// Constructor
    NotWriteMap(M &m) : _m(m) {}
    ///\e
    Value operator[](const Key &k) const { return !_m[k]; }
    ///\e
    void set(const Key &k, bool v) { _m.set(k, !v); }
  };

  /// Returns a \c NotMap class

  /// This function just returns a \c NotMap class.
  ///
  /// For example, if \c m is a map with \c bool values, then
  /// <tt>notMap(m)[x]</tt> will be equal to <tt>!m[x]</tt>.
  ///
  /// \relates NotMap
  template <typename M>
  inline NotMap<M> notMap(const M &m) {
    return NotMap<M>(m);
  }

  /// Returns a \c NotWriteMap class

  /// This function just returns a \c NotWriteMap class.
  ///
  /// For example, if \c m is a map with \c bool values, then
  /// <tt>notWriteMap(m)[x]</tt> will be equal to <tt>!m[x]</tt>.
  /// Moreover it makes also possible to write the map.
  ///
  /// \relates NotWriteMap
  template <typename M>
  inline NotWriteMap<M> notWriteMap(M &m) {
    return NotWriteMap<M>(m);
  }


  /// Combination of two maps using the \c == operator

  /// This \ref concepts::ReadMap "read-only map" assigns \c true to
  /// the keys for which the corresponding values of the two maps are
  /// equal.
  /// Its \c Key type is inherited from \c M1 and its \c Value type is
  /// \c bool. \c M2::Key must be convertible to \c M1::Key.
  ///
  /// If \c m1 is of type \c M1 and \c m2 is of \c M2, then for
  /// \code
  ///   EqualMap<M1,M2> em(m1,m2);
  /// \endcode
  /// <tt>em[x]</tt> will be equal to <tt>m1[x]==m2[x]</tt>.
  ///
  /// The simplest way of using this map is through the equalMap()
  /// function.
  ///
  /// \sa LessMap
  template<typename M1, typename M2>
  class EqualMap : public MapBase<typename M1::Key, bool> {
    const M1 &_m1;
    const M2 &_m2;
  public:
    ///\e
    typedef typename M1::Key Key;
    ///\e
    typedef bool Value;

    /// Constructor
    EqualMap(const M1 &m1, const M2 &m2) : _m1(m1), _m2(m2) {}
    ///\e
    Value operator[](const Key &k) const { return _m1[k]==_m2[k]; }
  };

  /// Returns an \c EqualMap class

  /// This function just returns an \c EqualMap class.
  ///
  /// For example, if \c m1 and \c m2 are maps with keys and values of
  /// the same type, then <tt>equalMap(m1,m2)[x]</tt> will be equal to
  /// <tt>m1[x]==m2[x]</tt>.
  ///
  /// \relates EqualMap
  template<typename M1, typename M2>
  inline EqualMap<M1, M2> equalMap(const M1 &m1, const M2 &m2) {
    return EqualMap<M1, M2>(m1,m2);
  }


  /// Combination of two maps using the \c < operator

  /// This \ref concepts::ReadMap "read-only map" assigns \c true to
  /// the keys for which the corresponding value of the first map is
  /// less then the value of the second map.
  /// Its \c Key type is inherited from \c M1 and its \c Value type is
  /// \c bool. \c M2::Key must be convertible to \c M1::Key.
  ///
  /// If \c m1 is of type \c M1 and \c m2 is of \c M2, then for
  /// \code
  ///   LessMap<M1,M2> lm(m1,m2);
  /// \endcode
  /// <tt>lm[x]</tt> will be equal to <tt>m1[x]<m2[x]</tt>.
  ///
  /// The simplest way of using this map is through the lessMap()
  /// function.
  ///
  /// \sa EqualMap
  template<typename M1, typename M2>
  class LessMap : public MapBase<typename M1::Key, bool> {
    const M1 &_m1;
    const M2 &_m2;
  public:
    ///\e
    typedef typename M1::Key Key;
    ///\e
    typedef bool Value;

    /// Constructor
    LessMap(const M1 &m1, const M2 &m2) : _m1(m1), _m2(m2) {}
    ///\e
    Value operator[](const Key &k) const { return _m1[k]<_m2[k]; }
  };

  /// Returns an \c LessMap class

  /// This function just returns an \c LessMap class.
  ///
  /// For example, if \c m1 and \c m2 are maps with keys and values of
  /// the same type, then <tt>lessMap(m1,m2)[x]</tt> will be equal to
  /// <tt>m1[x]<m2[x]</tt>.
  ///
  /// \relates LessMap
  template<typename M1, typename M2>
  inline LessMap<M1, M2> lessMap(const M1 &m1, const M2 &m2) {
    return LessMap<M1, M2>(m1,m2);
  }

  namespace _maps_bits {

    template <typename _Iterator, typename Enable = void>
    struct IteratorTraits {
      typedef typename std::iterator_traits<_Iterator>::value_type Value;
    };

    template <typename _Iterator>
    struct IteratorTraits<_Iterator,
      typename exists<typename _Iterator::container_type>::type>
    {
      typedef typename _Iterator::container_type::value_type Value;
    };

  }

  /// @}

  /// \addtogroup maps
  /// @{

  /// \brief Writable bool map for logging each \c true assigned element
  ///
  /// A \ref concepts::WriteMap "writable" bool map for logging
  /// each \c true assigned element, i.e it copies subsequently each
  /// keys set to \c true to the given iterator.
  /// The most important usage of it is storing certain nodes or arcs
  /// that were marked \c true by an algorithm.
  ///
  /// There are several algorithms that provide solutions through bool
  /// maps and most of them assign \c true at most once for each key.
  /// In these cases it is a natural request to store each \c true
  /// assigned elements (in order of the assignment), which can be
  /// easily done with LoggerBoolMap.
  ///
  /// The simplest way of using this map is through the loggerBoolMap()
  /// function.
  ///
  /// \tparam IT The type of the iterator.
  /// \tparam KEY The key type of the map. The default value set
  /// according to the iterator type should work in most cases.
  ///
  /// \note The container of the iterator must contain enough space
  /// for the elements or the iterator should be an inserter iterator.
#ifdef DOXYGEN
  template <typename IT, typename KEY>
#else
  template <typename IT,
            typename KEY = typename _maps_bits::IteratorTraits<IT>::Value>
#endif
  class LoggerBoolMap : public MapBase<KEY, bool> {
  public:

    ///\e
    typedef KEY Key;
    ///\e
    typedef bool Value;
    ///\e
    typedef IT Iterator;

    /// Constructor
    LoggerBoolMap(Iterator it)
      : _begin(it), _end(it) {}

    /// Gives back the given iterator set for the first key
    Iterator begin() const {
      return _begin;
    }

    /// Gives back the the 'after the last' iterator
    Iterator end() const {
      return _end;
    }

    /// The set function of the map
    void set(const Key& key, Value value) {
      if (value) {
        *_end++ = key;
      }
    }

  private:
    Iterator _begin;
    Iterator _end;
  };

  /// Returns a \c LoggerBoolMap class

  /// This function just returns a \c LoggerBoolMap class.
  ///
  /// The most important usage of it is storing certain nodes or arcs
  /// that were marked \c true by an algorithm.
  /// For example it makes easier to store the nodes in the processing
  /// order of Dfs algorithm, as the following examples show.
  /// \code
  ///   std::vector<Node> v;
  ///   dfs(g).processedMap(loggerBoolMap(std::back_inserter(v))).run(s);
  /// \endcode
  /// \code
  ///   std::vector<Node> v(countNodes(g));
  ///   dfs(g).processedMap(loggerBoolMap(v.begin())).run(s);
  /// \endcode
  ///
  /// \note The container of the iterator must contain enough space
  /// for the elements or the iterator should be an inserter iterator.
  ///
  /// \note LoggerBoolMap is just \ref concepts::WriteMap "writable", so
  /// it cannot be used when a readable map is needed, for example as
  /// \c ReachedMap for \c Bfs, \c Dfs and \c Dijkstra algorithms.
  ///
  /// \relates LoggerBoolMap
  template<typename Iterator>
  inline LoggerBoolMap<Iterator> loggerBoolMap(Iterator it) {
    return LoggerBoolMap<Iterator>(it);
  }

  /// @}

  /// \addtogroup graph_maps
  /// @{

  /// \brief Provides an immutable and unique id for each item in a graph.
  ///
  /// IdMap provides a unique and immutable id for each item of the
  /// same type (\c Node, \c Arc or \c Edge) in a graph. This id is
  ///  - \b unique: different items get different ids,
  ///  - \b immutable: the id of an item does not change (even if you
  ///    delete other nodes).
  ///
  /// Using this map you get access (i.e. can read) the inner id values of
  /// the items stored in the graph, which is returned by the \c id()
  /// function of the graph. This map can be inverted with its member
  /// class \c InverseMap or with the \c operator()() member.
  ///
  /// \tparam GR The graph type.
  /// \tparam K The key type of the map (\c GR::Node, \c GR::Arc or
  /// \c GR::Edge).
  ///
  /// \see RangeIdMap
  template <typename GR, typename K>
  class IdMap : public MapBase<K, int> {
  public:
    /// The graph type of IdMap.
    typedef GR Graph;
    typedef GR Digraph;
    /// The key type of IdMap (\c Node, \c Arc or \c Edge).
    typedef K Item;
    /// The key type of IdMap (\c Node, \c Arc or \c Edge).
    typedef K Key;
    /// The value type of IdMap.
    typedef int Value;

    /// \brief Constructor.
    ///
    /// Constructor of the map.
    explicit IdMap(const Graph& graph) : _graph(&graph) {}

    /// \brief Gives back the \e id of the item.
    ///
    /// Gives back the immutable and unique \e id of the item.
    int operator[](const Item& item) const { return _graph->id(item);}

    /// \brief Gives back the \e item by its id.
    ///
    /// Gives back the \e item by its id.
    Item operator()(int id) { return _graph->fromId(id, Item()); }

  private:
    const Graph* _graph;

  public:

    /// \brief The inverse map type of IdMap.
    ///
    /// The inverse map type of IdMap. The subscript operator gives back
    /// an item by its id.
    /// This type conforms to the \ref concepts::ReadMap "ReadMap" concept.
    /// \see inverse()
    class InverseMap {
    public:

      /// \brief Constructor.
      ///
      /// Constructor for creating an id-to-item map.
      explicit InverseMap(const Graph& graph) : _graph(&graph) {}

      /// \brief Constructor.
      ///
      /// Constructor for creating an id-to-item map.
      explicit InverseMap(const IdMap& map) : _graph(map._graph) {}

      /// \brief Gives back an item by its id.
      ///
      /// Gives back an item by its id.
      Item operator[](int id) const { return _graph->fromId(id, Item());}

    private:
      const Graph* _graph;
    };

    /// \brief Gives back the inverse of the map.
    ///
    /// Gives back the inverse of the IdMap.
    InverseMap inverse() const { return InverseMap(*_graph);}
  };

  /// \brief Returns an \c IdMap class.
  ///
  /// This function just returns an \c IdMap class.
  /// \relates IdMap
  template <typename K, typename GR>
  inline IdMap<GR, K> idMap(const GR& graph) {
    return IdMap<GR, K>(graph);
  }

  /// \brief General cross reference graph map type.

  /// This class provides simple invertable graph maps.
  /// It wraps a standard graph map (\c NodeMap, \c ArcMap or \c EdgeMap)
  /// and if a key is set to a new value, then stores it in the inverse map.
  /// The graph items can be accessed by their values either using
  /// \c InverseMap or \c operator()(), and the values of the map can be
  /// accessed with an STL compatible forward iterator (\c ValueIt).
  /// 
  /// This map is intended to be used when all associated values are
  /// different (the map is actually invertable) or there are only a few
  /// items with the same value.
  /// Otherwise consider to use \c IterableValueMap, which is more 
  /// suitable and more efficient for such cases. It provides iterators
  /// to traverse the items with the same associated value, however
  /// it does not have \c InverseMap.
  ///
  /// This type is not reference map, so it cannot be modified with
  /// the subscript operator.
  ///
  /// \tparam GR The graph type.
  /// \tparam K The key type of the map (\c GR::Node, \c GR::Arc or
  /// \c GR::Edge).
  /// \tparam V The value type of the map.
  ///
  /// \see IterableValueMap
  template <typename GR, typename K, typename V>
  class CrossRefMap
    : protected ItemSetTraits<GR, K>::template Map<V>::Type {
  private:

    typedef typename ItemSetTraits<GR, K>::
      template Map<V>::Type Map;

    typedef std::multimap<V, K> Container;
    Container _inv_map;

  public:

    /// The graph type of CrossRefMap.
    typedef GR Graph;
    typedef GR Digraph;
    /// The key type of CrossRefMap (\c Node, \c Arc or \c Edge).
    typedef K Item;
    /// The key type of CrossRefMap (\c Node, \c Arc or \c Edge).
    typedef K Key;
    /// The value type of CrossRefMap.
    typedef V Value;

    /// \brief Constructor.
    ///
    /// Construct a new CrossRefMap for the given graph.
    explicit CrossRefMap(const Graph& graph) : Map(graph) {}

    /// \brief Forward iterator for values.
    ///
    /// This iterator is an STL compatible forward
    /// iterator on the values of the map. The values can
    /// be accessed in the <tt>[beginValue, endValue)</tt> range.
    /// They are considered with multiplicity, so each value is
    /// traversed for each item it is assigned to.
    class ValueIt
      : public std::iterator<std::forward_iterator_tag, Value> {
      friend class CrossRefMap;
    private:
      ValueIt(typename Container::const_iterator _it)
        : it(_it) {}
    public:

      /// Constructor
      ValueIt() {}

      /// \e
      ValueIt& operator++() { ++it; return *this; }
      /// \e
      ValueIt operator++(int) {
        ValueIt tmp(*this);
        operator++();
        return tmp;
      }

      /// \e
      const Value& operator*() const { return it->first; }
      /// \e
      const Value* operator->() const { return &(it->first); }

      /// \e
      bool operator==(ValueIt jt) const { return it == jt.it; }
      /// \e
      bool operator!=(ValueIt jt) const { return it != jt.it; }

    private:
      typename Container::const_iterator it;
    };
    
    /// Alias for \c ValueIt
    typedef ValueIt ValueIterator;

    /// \brief Returns an iterator to the first value.
    ///
    /// Returns an STL compatible iterator to the
    /// first value of the map. The values of the
    /// map can be accessed in the <tt>[beginValue, endValue)</tt>
    /// range.
    ValueIt beginValue() const {
      return ValueIt(_inv_map.begin());
    }

    /// \brief Returns an iterator after the last value.
    ///
    /// Returns an STL compatible iterator after the
    /// last value of the map. The values of the
    /// map can be accessed in the <tt>[beginValue, endValue)</tt>
    /// range.
    ValueIt endValue() const {
      return ValueIt(_inv_map.end());
    }

    /// \brief Sets the value associated with the given key.
    ///
    /// Sets the value associated with the given key.
    void set(const Key& key, const Value& val) {
      Value oldval = Map::operator[](key);
      typename Container::iterator it;
      for (it = _inv_map.equal_range(oldval).first;
           it != _inv_map.equal_range(oldval).second; ++it) {
        if (it->second == key) {
          _inv_map.erase(it);
          break;
        }
      }
      _inv_map.insert(std::make_pair(val, key));
      Map::set(key, val);
    }

    /// \brief Returns the value associated with the given key.
    ///
    /// Returns the value associated with the given key.
    typename MapTraits<Map>::ConstReturnValue
    operator[](const Key& key) const {
      return Map::operator[](key);
    }

    /// \brief Gives back an item by its value.
    ///
    /// This function gives back an item that is assigned to
    /// the given value or \c INVALID if no such item exists.
    /// If there are more items with the same associated value,
    /// only one of them is returned.
    Key operator()(const Value& val) const {
      typename Container::const_iterator it = _inv_map.find(val);
      return it != _inv_map.end() ? it->second : INVALID;
    }
    
    /// \brief Returns the number of items with the given value.
    ///
    /// This function returns the number of items with the given value
    /// associated with it.
    int count(const Value &val) const {
      return _inv_map.count(val);
    }

  protected:

    /// \brief Erase the key from the map and the inverse map.
    ///
    /// Erase the key from the map and the inverse map. It is called by the
    /// \c AlterationNotifier.
    virtual void erase(const Key& key) {
      Value val = Map::operator[](key);
      typename Container::iterator it;
      for (it = _inv_map.equal_range(val).first;
           it != _inv_map.equal_range(val).second; ++it) {
        if (it->second == key) {
          _inv_map.erase(it);
          break;
        }
      }
      Map::erase(key);
    }

    /// \brief Erase more keys from the map and the inverse map.
    ///
    /// Erase more keys from the map and the inverse map. It is called by the
    /// \c AlterationNotifier.
    virtual void erase(const std::vector<Key>& keys) {
      for (int i = 0; i < int(keys.size()); ++i) {
        Value val = Map::operator[](keys[i]);
        typename Container::iterator it;
        for (it = _inv_map.equal_range(val).first;
             it != _inv_map.equal_range(val).second; ++it) {
          if (it->second == keys[i]) {
            _inv_map.erase(it);
            break;
          }
        }
      }
      Map::erase(keys);
    }

    /// \brief Clear the keys from the map and the inverse map.
    ///
    /// Clear the keys from the map and the inverse map. It is called by the
    /// \c AlterationNotifier.
    virtual void clear() {
      _inv_map.clear();
      Map::clear();
    }

  public:

    /// \brief The inverse map type of CrossRefMap.
    ///
    /// The inverse map type of CrossRefMap. The subscript operator gives
    /// back an item by its value.
    /// This type conforms to the \ref concepts::ReadMap "ReadMap" concept.
    /// \see inverse()
    class InverseMap {
    public:
      /// \brief Constructor
      ///
      /// Constructor of the InverseMap.
      explicit InverseMap(const CrossRefMap& inverted)
        : _inverted(inverted) {}

      /// The value type of the InverseMap.
      typedef typename CrossRefMap::Key Value;
      /// The key type of the InverseMap.
      typedef typename CrossRefMap::Value Key;

      /// \brief Subscript operator.
      ///
      /// Subscript operator. It gives back an item
      /// that is assigned to the given value or \c INVALID
      /// if no such item exists.
      Value operator[](const Key& key) const {
        return _inverted(key);
      }

    private:
      const CrossRefMap& _inverted;
    };

    /// \brief Gives back the inverse of the map.
    ///
    /// Gives back the inverse of the CrossRefMap.
    InverseMap inverse() const {
      return InverseMap(*this);
    }

  };

  /// \brief Provides continuous and unique id for the
  /// items of a graph.
  ///
  /// RangeIdMap provides a unique and continuous
  /// id for each item of a given type (\c Node, \c Arc or
  /// \c Edge) in a graph. This id is
  ///  - \b unique: different items get different ids,
  ///  - \b continuous: the range of the ids is the set of integers
  ///    between 0 and \c n-1, where \c n is the number of the items of
  ///    this type (\c Node, \c Arc or \c Edge).
  ///  - So, the ids can change when deleting an item of the same type.
  ///
  /// Thus this id is not (necessarily) the same as what can get using
  /// the \c id() function of the graph or \ref IdMap.
  /// This map can be inverted with its member class \c InverseMap,
  /// or with the \c operator()() member.
  ///
  /// \tparam GR The graph type.
  /// \tparam K The key type of the map (\c GR::Node, \c GR::Arc or
  /// \c GR::Edge).
  ///
  /// \see IdMap
  template <typename GR, typename K>
  class RangeIdMap
    : protected ItemSetTraits<GR, K>::template Map<int>::Type {

    typedef typename ItemSetTraits<GR, K>::template Map<int>::Type Map;

  public:
    /// The graph type of RangeIdMap.
    typedef GR Graph;
    typedef GR Digraph;
    /// The key type of RangeIdMap (\c Node, \c Arc or \c Edge).
    typedef K Item;
    /// The key type of RangeIdMap (\c Node, \c Arc or \c Edge).
    typedef K Key;
    /// The value type of RangeIdMap.
    typedef int Value;

    /// \brief Constructor.
    ///
    /// Constructor.
    explicit RangeIdMap(const Graph& gr) : Map(gr) {
      Item it;
      const typename Map::Notifier* nf = Map::notifier();
      for (nf->first(it); it != INVALID; nf->next(it)) {
        Map::set(it, _inv_map.size());
        _inv_map.push_back(it);
      }
    }

  protected:

    /// \brief Adds a new key to the map.
    ///
    /// Add a new key to the map. It is called by the
    /// \c AlterationNotifier.
    virtual void add(const Item& item) {
      Map::add(item);
      Map::set(item, _inv_map.size());
      _inv_map.push_back(item);
    }

    /// \brief Add more new keys to the map.
    ///
    /// Add more new keys to the map. It is called by the
    /// \c AlterationNotifier.
    virtual void add(const std::vector<Item>& items) {
      Map::add(items);
      for (int i = 0; i < int(items.size()); ++i) {
        Map::set(items[i], _inv_map.size());
        _inv_map.push_back(items[i]);
      }
    }

    /// \brief Erase the key from the map.
    ///
    /// Erase the key from the map. It is called by the
    /// \c AlterationNotifier.
    virtual void erase(const Item& item) {
      Map::set(_inv_map.back(), Map::operator[](item));
      _inv_map[Map::operator[](item)] = _inv_map.back();
      _inv_map.pop_back();
      Map::erase(item);
    }

    /// \brief Erase more keys from the map.
    ///
    /// Erase more keys from the map. It is called by the
    /// \c AlterationNotifier.
    virtual void erase(const std::vector<Item>& items) {
      for (int i = 0; i < int(items.size()); ++i) {
        Map::set(_inv_map.back(), Map::operator[](items[i]));
        _inv_map[Map::operator[](items[i])] = _inv_map.back();
        _inv_map.pop_back();
      }
      Map::erase(items);
    }

    /// \brief Build the unique map.
    ///
    /// Build the unique map. It is called by the
    /// \c AlterationNotifier.
    virtual void build() {
      Map::build();
      Item it;
      const typename Map::Notifier* nf = Map::notifier();
      for (nf->first(it); it != INVALID; nf->next(it)) {
        Map::set(it, _inv_map.size());
        _inv_map.push_back(it);
      }
    }

    /// \brief Clear the keys from the map.
    ///
    /// Clear the keys from the map. It is called by the
    /// \c AlterationNotifier.
    virtual void clear() {
      _inv_map.clear();
      Map::clear();
    }

  public:

    /// \brief Returns the maximal value plus one.
    ///
    /// Returns the maximal value plus one in the map.
    unsigned int size() const {
      return _inv_map.size();
    }

    /// \brief Swaps the position of the two items in the map.
    ///
    /// Swaps the position of the two items in the map.
    void swap(const Item& p, const Item& q) {
      int pi = Map::operator[](p);
      int qi = Map::operator[](q);
      Map::set(p, qi);
      _inv_map[qi] = p;
      Map::set(q, pi);
      _inv_map[pi] = q;
    }

    /// \brief Gives back the \e range \e id of the item
    ///
    /// Gives back the \e range \e id of the item.
    int operator[](const Item& item) const {
      return Map::operator[](item);
    }

<<<<<<< HEAD
    /// \brief Gives back the item belonging to a \e range \e id
    ///
    /// Gives back the item belonging to the given \e range \e id.
=======
    /// \brief Gives back the item belonging to a \e RangeId
    ///
    /// Gives back the item belonging to a \e RangeId.
>>>>>>> 50a9080b
    Item operator()(int id) const {
      return _inv_map[id];
    }

  private:

    typedef std::vector<Item> Container;
    Container _inv_map;

  public:

    /// \brief The inverse map type of RangeIdMap.
    ///
    /// The inverse map type of RangeIdMap. The subscript operator gives
    /// back an item by its \e range \e id.
    /// This type conforms to the \ref concepts::ReadMap "ReadMap" concept.
    class InverseMap {
    public:
      /// \brief Constructor
      ///
      /// Constructor of the InverseMap.
      explicit InverseMap(const RangeIdMap& inverted)
        : _inverted(inverted) {}


      /// The value type of the InverseMap.
      typedef typename RangeIdMap::Key Value;
      /// The key type of the InverseMap.
      typedef typename RangeIdMap::Value Key;

      /// \brief Subscript operator.
      ///
      /// Subscript operator. It gives back the item
      /// that the given \e range \e id currently belongs to.
      Value operator[](const Key& key) const {
        return _inverted(key);
      }

      /// \brief Size of the map.
      ///
      /// Returns the size of the map.
      unsigned int size() const {
        return _inverted.size();
      }

    private:
      const RangeIdMap& _inverted;
    };

    /// \brief Gives back the inverse of the map.
    ///
    /// Gives back the inverse of the RangeIdMap.
    const InverseMap inverse() const {
      return InverseMap(*this);
    }
  };

<<<<<<< HEAD
  /// \brief Returns a \c RangeIdMap class.
  ///
  /// This function just returns an \c RangeIdMap class.
  /// \relates RangeIdMap
  template <typename K, typename GR>
  inline RangeIdMap<GR, K> rangeIdMap(const GR& graph) {
    return RangeIdMap<GR, K>(graph);
  }
  
=======
>>>>>>> 50a9080b
  /// \brief Dynamic iterable \c bool map.
  ///
  /// This class provides a special graph map type which can store a
  /// \c bool value for graph items (\c Node, \c Arc or \c Edge).
  /// For both \c true and \c false values it is possible to iterate on
<<<<<<< HEAD
  /// the keys mapped to the value.
=======
  /// the keys.
>>>>>>> 50a9080b
  ///
  /// This type is a reference map, so it can be modified with the
  /// subscript operator.
  ///
  /// \tparam GR The graph type.
  /// \tparam K The key type of the map (\c GR::Node, \c GR::Arc or
  /// \c GR::Edge).
  ///
  /// \see IterableIntMap, IterableValueMap
  /// \see CrossRefMap
  template <typename GR, typename K>
  class IterableBoolMap
    : protected ItemSetTraits<GR, K>::template Map<int>::Type {
  private:
    typedef GR Graph;

    typedef typename ItemSetTraits<GR, K>::ItemIt KeyIt;
    typedef typename ItemSetTraits<GR, K>::template Map<int>::Type Parent;

    std::vector<K> _array;
    int _sep;

  public:

    /// Indicates that the map is reference map.
    typedef True ReferenceMapTag;

    /// The key type
    typedef K Key;
    /// The value type
    typedef bool Value;
    /// The const reference type.
    typedef const Value& ConstReference;

  private:

    int position(const Key& key) const {
      return Parent::operator[](key);
    }

  public:

    /// \brief Reference to the value of the map.
    ///
    /// This class is similar to the \c bool type. It can be converted to
    /// \c bool and it provides the same operators.
    class Reference {
      friend class IterableBoolMap;
    private:
      Reference(IterableBoolMap& map, const Key& key)
        : _key(key), _map(map) {}
    public:

      Reference& operator=(const Reference& value) {
        _map.set(_key, static_cast<bool>(value));
         return *this;
      }

      operator bool() const {
        return static_cast<const IterableBoolMap&>(_map)[_key];
      }

      Reference& operator=(bool value) {
        _map.set(_key, value);
        return *this;
      }
      Reference& operator&=(bool value) {
        _map.set(_key, _map[_key] & value);
        return *this;
      }
      Reference& operator|=(bool value) {
        _map.set(_key, _map[_key] | value);
        return *this;
      }
      Reference& operator^=(bool value) {
        _map.set(_key, _map[_key] ^ value);
        return *this;
      }
    private:
      Key _key;
      IterableBoolMap& _map;
    };

    /// \brief Constructor of the map with a default value.
    ///
    /// Constructor of the map with a default value.
    explicit IterableBoolMap(const Graph& graph, bool def = false)
      : Parent(graph) {
      typename Parent::Notifier* nf = Parent::notifier();
      Key it;
      for (nf->first(it); it != INVALID; nf->next(it)) {
        Parent::set(it, _array.size());
        _array.push_back(it);
      }
      _sep = (def ? _array.size() : 0);
    }

    /// \brief Const subscript operator of the map.
    ///
    /// Const subscript operator of the map.
    bool operator[](const Key& key) const {
      return position(key) < _sep;
    }

    /// \brief Subscript operator of the map.
    ///
    /// Subscript operator of the map.
    Reference operator[](const Key& key) {
      return Reference(*this, key);
    }

    /// \brief Set operation of the map.
    ///
    /// Set operation of the map.
    void set(const Key& key, bool value) {
      int pos = position(key);
      if (value) {
        if (pos < _sep) return;
        Key tmp = _array[_sep];
        _array[_sep] = key;
        Parent::set(key, _sep);
        _array[pos] = tmp;
        Parent::set(tmp, pos);
        ++_sep;
      } else {
        if (pos >= _sep) return;
        --_sep;
        Key tmp = _array[_sep];
        _array[_sep] = key;
        Parent::set(key, _sep);
        _array[pos] = tmp;
        Parent::set(tmp, pos);
      }
    }

    /// \brief Set all items.
    ///
    /// Set all items in the map.
    /// \note Constant time operation.
    void setAll(bool value) {
      _sep = (value ? _array.size() : 0);
    }

    /// \brief Returns the number of the keys mapped to \c true.
    ///
    /// Returns the number of the keys mapped to \c true.
    int trueNum() const {
      return _sep;
    }

    /// \brief Returns the number of the keys mapped to \c false.
    ///
    /// Returns the number of the keys mapped to \c false.
    int falseNum() const {
      return _array.size() - _sep;
    }

    /// \brief Iterator for the keys mapped to \c true.
    ///
    /// Iterator for the keys mapped to \c true. It works
    /// like a graph item iterator, it can be converted to
    /// the key type of the map, incremented with \c ++ operator, and
    /// if the iterator leaves the last valid key, it will be equal to
    /// \c INVALID.
    class TrueIt : public Key {
    public:
      typedef Key Parent;

      /// \brief Creates an iterator.
      ///
      /// Creates an iterator. It iterates on the
      /// keys mapped to \c true.
      /// \param map The IterableBoolMap.
      explicit TrueIt(const IterableBoolMap& map)
        : Parent(map._sep > 0 ? map._array[map._sep - 1] : INVALID),
          _map(&map) {}

      /// \brief Invalid constructor \& conversion.
      ///
      /// This constructor initializes the iterator to be invalid.
      /// \sa Invalid for more details.
      TrueIt(Invalid) : Parent(INVALID), _map(0) {}

      /// \brief Increment operator.
      ///
      /// Increment operator.
      TrueIt& operator++() {
        int pos = _map->position(*this);
        Parent::operator=(pos > 0 ? _map->_array[pos - 1] : INVALID);
        return *this;
      }

    private:
      const IterableBoolMap* _map;
    };

    /// \brief Iterator for the keys mapped to \c false.
    ///
    /// Iterator for the keys mapped to \c false. It works
    /// like a graph item iterator, it can be converted to
    /// the key type of the map, incremented with \c ++ operator, and
    /// if the iterator leaves the last valid key, it will be equal to
    /// \c INVALID.
    class FalseIt : public Key {
    public:
      typedef Key Parent;

      /// \brief Creates an iterator.
      ///
      /// Creates an iterator. It iterates on the
      /// keys mapped to \c false.
      /// \param map The IterableBoolMap.
      explicit FalseIt(const IterableBoolMap& map)
        : Parent(map._sep < int(map._array.size()) ?
                 map._array.back() : INVALID), _map(&map) {}

      /// \brief Invalid constructor \& conversion.
      ///
      /// This constructor initializes the iterator to be invalid.
      /// \sa Invalid for more details.
      FalseIt(Invalid) : Parent(INVALID), _map(0) {}

      /// \brief Increment operator.
      ///
      /// Increment operator.
      FalseIt& operator++() {
        int pos = _map->position(*this);
        Parent::operator=(pos > _map->_sep ? _map->_array[pos - 1] : INVALID);
        return *this;
      }

    private:
      const IterableBoolMap* _map;
    };

    /// \brief Iterator for the keys mapped to a given value.
    ///
    /// Iterator for the keys mapped to a given value. It works
    /// like a graph item iterator, it can be converted to
    /// the key type of the map, incremented with \c ++ operator, and
    /// if the iterator leaves the last valid key, it will be equal to
    /// \c INVALID.
    class ItemIt : public Key {
    public:
      typedef Key Parent;

      /// \brief Creates an iterator with a value.
      ///
      /// Creates an iterator with a value. It iterates on the
      /// keys mapped to the given value.
      /// \param map The IterableBoolMap.
      /// \param value The value.
      ItemIt(const IterableBoolMap& map, bool value)
        : Parent(value ? 
                 (map._sep > 0 ?
                  map._array[map._sep - 1] : INVALID) :
                 (map._sep < int(map._array.size()) ?
                  map._array.back() : INVALID)), _map(&map) {}

      /// \brief Invalid constructor \& conversion.
      ///
      /// This constructor initializes the iterator to be invalid.
      /// \sa Invalid for more details.
      ItemIt(Invalid) : Parent(INVALID), _map(0) {}

      /// \brief Increment operator.
      ///
      /// Increment operator.
      ItemIt& operator++() {
        int pos = _map->position(*this);
        int _sep = pos >= _map->_sep ? _map->_sep : 0;
        Parent::operator=(pos > _sep ? _map->_array[pos - 1] : INVALID);
        return *this;
      }

    private:
      const IterableBoolMap* _map;
    };

  protected:

    virtual void add(const Key& key) {
      Parent::add(key);
      Parent::set(key, _array.size());
      _array.push_back(key);
    }

    virtual void add(const std::vector<Key>& keys) {
      Parent::add(keys);
      for (int i = 0; i < int(keys.size()); ++i) {
        Parent::set(keys[i], _array.size());
        _array.push_back(keys[i]);
      }
    }

    virtual void erase(const Key& key) {
      int pos = position(key);
      if (pos < _sep) {
        --_sep;
        Parent::set(_array[_sep], pos);
        _array[pos] = _array[_sep];
        Parent::set(_array.back(), _sep);
        _array[_sep] = _array.back();
        _array.pop_back();
      } else {
        Parent::set(_array.back(), pos);
        _array[pos] = _array.back();
        _array.pop_back();
      }
      Parent::erase(key);
    }

    virtual void erase(const std::vector<Key>& keys) {
      for (int i = 0; i < int(keys.size()); ++i) {
        int pos = position(keys[i]);
        if (pos < _sep) {
          --_sep;
          Parent::set(_array[_sep], pos);
          _array[pos] = _array[_sep];
          Parent::set(_array.back(), _sep);
          _array[_sep] = _array.back();
          _array.pop_back();
        } else {
          Parent::set(_array.back(), pos);
          _array[pos] = _array.back();
          _array.pop_back();
        }
      }
      Parent::erase(keys);
    }

    virtual void build() {
      Parent::build();
      typename Parent::Notifier* nf = Parent::notifier();
      Key it;
      for (nf->first(it); it != INVALID; nf->next(it)) {
        Parent::set(it, _array.size());
        _array.push_back(it);
      }
      _sep = 0;
    }

    virtual void clear() {
      _array.clear();
      _sep = 0;
      Parent::clear();
    }

  };


  namespace _maps_bits {
    template <typename Item>
    struct IterableIntMapNode {
      IterableIntMapNode() : value(-1) {}
      IterableIntMapNode(int _value) : value(_value) {}
      Item prev, next;
      int value;
    };
  }

  /// \brief Dynamic iterable integer map.
  ///
  /// This class provides a special graph map type which can store an
  /// integer value for graph items (\c Node, \c Arc or \c Edge).
  /// For each non-negative value it is possible to iterate on the keys
  /// mapped to the value.
  ///
<<<<<<< HEAD
  /// This map is intended to be used with small integer values, for which
  /// it is efficient, and supports iteration only for non-negative values.
  /// If you need large values and/or iteration for negative integers,
  /// consider to use \ref IterableValueMap instead.
  ///
=======
>>>>>>> 50a9080b
  /// This type is a reference map, so it can be modified with the
  /// subscript operator.
  ///
  /// \note The size of the data structure depends on the largest
  /// value in the map.
  ///
  /// \tparam GR The graph type.
  /// \tparam K The key type of the map (\c GR::Node, \c GR::Arc or
  /// \c GR::Edge).
  ///
  /// \see IterableBoolMap, IterableValueMap
  /// \see CrossRefMap
  template <typename GR, typename K>
  class IterableIntMap
    : protected ItemSetTraits<GR, K>::
        template Map<_maps_bits::IterableIntMapNode<K> >::Type {
  public:
    typedef typename ItemSetTraits<GR, K>::
      template Map<_maps_bits::IterableIntMapNode<K> >::Type Parent;

    /// The key type
    typedef K Key;
    /// The value type
    typedef int Value;
    /// The graph type
    typedef GR Graph;

    /// \brief Constructor of the map.
    ///
    /// Constructor of the map. It sets all values to -1.
    explicit IterableIntMap(const Graph& graph)
      : Parent(graph) {}

    /// \brief Constructor of the map with a given value.
    ///
    /// Constructor of the map with a given value.
    explicit IterableIntMap(const Graph& graph, int value)
      : Parent(graph, _maps_bits::IterableIntMapNode<K>(value)) {
      if (value >= 0) {
        for (typename Parent::ItemIt it(*this); it != INVALID; ++it) {
          lace(it);
        }
      }
    }

  private:

    void unlace(const Key& key) {
      typename Parent::Value& node = Parent::operator[](key);
      if (node.value < 0) return;
      if (node.prev != INVALID) {
        Parent::operator[](node.prev).next = node.next;
      } else {
        _first[node.value] = node.next;
      }
      if (node.next != INVALID) {
        Parent::operator[](node.next).prev = node.prev;
      }
      while (!_first.empty() && _first.back() == INVALID) {
        _first.pop_back();
      }
    }

    void lace(const Key& key) {
      typename Parent::Value& node = Parent::operator[](key);
      if (node.value < 0) return;
      if (node.value >= int(_first.size())) {
        _first.resize(node.value + 1, INVALID);
      }
      node.prev = INVALID;
      node.next = _first[node.value];
      if (node.next != INVALID) {
        Parent::operator[](node.next).prev = key;
      }
      _first[node.value] = key;
    }

  public:

    /// Indicates that the map is reference map.
    typedef True ReferenceMapTag;

    /// \brief Reference to the value of the map.
    ///
    /// This class is similar to the \c int type. It can
    /// be converted to \c int and it has the same operators.
    class Reference {
      friend class IterableIntMap;
    private:
      Reference(IterableIntMap& map, const Key& key)
        : _key(key), _map(map) {}
    public:

      Reference& operator=(const Reference& value) {
        _map.set(_key, static_cast<const int&>(value));
         return *this;
      }

      operator const int&() const {
        return static_cast<const IterableIntMap&>(_map)[_key];
      }

      Reference& operator=(int value) {
        _map.set(_key, value);
        return *this;
      }
      Reference& operator++() {
        _map.set(_key, _map[_key] + 1);
        return *this;
      }
      int operator++(int) {
        int value = _map[_key];
        _map.set(_key, value + 1);
        return value;
      }
      Reference& operator--() {
        _map.set(_key, _map[_key] - 1);
        return *this;
      }
      int operator--(int) {
        int value = _map[_key];
        _map.set(_key, value - 1);
        return value;
      }
      Reference& operator+=(int value) {
        _map.set(_key, _map[_key] + value);
        return *this;
      }
      Reference& operator-=(int value) {
        _map.set(_key, _map[_key] - value);
        return *this;
      }
      Reference& operator*=(int value) {
        _map.set(_key, _map[_key] * value);
        return *this;
      }
      Reference& operator/=(int value) {
        _map.set(_key, _map[_key] / value);
        return *this;
      }
      Reference& operator%=(int value) {
        _map.set(_key, _map[_key] % value);
        return *this;
      }
      Reference& operator&=(int value) {
        _map.set(_key, _map[_key] & value);
        return *this;
      }
      Reference& operator|=(int value) {
        _map.set(_key, _map[_key] | value);
        return *this;
      }
      Reference& operator^=(int value) {
        _map.set(_key, _map[_key] ^ value);
        return *this;
      }
      Reference& operator<<=(int value) {
        _map.set(_key, _map[_key] << value);
        return *this;
      }
      Reference& operator>>=(int value) {
        _map.set(_key, _map[_key] >> value);
        return *this;
      }

    private:
      Key _key;
      IterableIntMap& _map;
    };

    /// The const reference type.
    typedef const Value& ConstReference;

    /// \brief Gives back the maximal value plus one.
    ///
    /// Gives back the maximal value plus one.
    int size() const {
      return _first.size();
    }

    /// \brief Set operation of the map.
    ///
    /// Set operation of the map.
    void set(const Key& key, const Value& value) {
      unlace(key);
      Parent::operator[](key).value = value;
      lace(key);
    }

    /// \brief Const subscript operator of the map.
    ///
    /// Const subscript operator of the map.
    const Value& operator[](const Key& key) const {
      return Parent::operator[](key).value;
    }

    /// \brief Subscript operator of the map.
    ///
    /// Subscript operator of the map.
    Reference operator[](const Key& key) {
      return Reference(*this, key);
    }

    /// \brief Iterator for the keys with the same value.
    ///
    /// Iterator for the keys with the same value. It works
    /// like a graph item iterator, it can be converted to
    /// the item type of the map, incremented with \c ++ operator, and
    /// if the iterator leaves the last valid item, it will be equal to
    /// \c INVALID.
    class ItemIt : public Key {
    public:
      typedef Key Parent;

      /// \brief Invalid constructor \& conversion.
      ///
      /// This constructor initializes the iterator to be invalid.
      /// \sa Invalid for more details.
      ItemIt(Invalid) : Parent(INVALID), _map(0) {}

      /// \brief Creates an iterator with a value.
      ///
      /// Creates an iterator with a value. It iterates on the
      /// keys mapped to the given value.
      /// \param map The IterableIntMap.
      /// \param value The value.
      ItemIt(const IterableIntMap& map, int value) : _map(&map) {
        if (value < 0 || value >= int(_map->_first.size())) {
          Parent::operator=(INVALID);
        } else {
          Parent::operator=(_map->_first[value]);
        }
      }

      /// \brief Increment operator.
      ///
      /// Increment operator.
      ItemIt& operator++() {
        Parent::operator=(_map->IterableIntMap::Parent::
                          operator[](static_cast<Parent&>(*this)).next);
        return *this;
      }

    private:
      const IterableIntMap* _map;
    };

  protected:

    virtual void erase(const Key& key) {
      unlace(key);
      Parent::erase(key);
    }

    virtual void erase(const std::vector<Key>& keys) {
      for (int i = 0; i < int(keys.size()); ++i) {
        unlace(keys[i]);
      }
      Parent::erase(keys);
    }

    virtual void clear() {
      _first.clear();
      Parent::clear();
    }

  private:
    std::vector<Key> _first;
  };

  namespace _maps_bits {
    template <typename Item, typename Value>
    struct IterableValueMapNode {
      IterableValueMapNode(Value _value = Value()) : value(_value) {}
      Item prev, next;
      Value value;
    };
  }

  /// \brief Dynamic iterable map for comparable values.
  ///
<<<<<<< HEAD
  /// This class provides a special graph map type which can store a
  /// comparable value for graph items (\c Node, \c Arc or \c Edge).
  /// For each value it is possible to iterate on the keys mapped to
  /// the value (\c ItemIt), and the values of the map can be accessed
  /// with an STL compatible forward iterator (\c ValueIt).
  /// The map stores a linked list for each value, which contains
  /// the items mapped to the value, and the used values are stored
  /// in balanced binary tree (\c std::map).
  ///
  /// \ref IterableBoolMap and \ref IterableIntMap are similar classes
  /// specialized for \c bool and \c int values, respectively.
=======
  /// This class provides a special graph map type which can store an
  /// comparable value for graph items (\c Node, \c Arc or \c Edge).
  /// For each value it is possible to iterate on the keys mapped to
  /// the value.
  ///
  /// The map stores for each value a linked list with
  /// the items which mapped to the value, and the values are stored
  /// in balanced binary tree. The values of the map can be accessed
  /// with stl compatible forward iterator.
>>>>>>> 50a9080b
  ///
  /// This type is not reference map, so it cannot be modified with
  /// the subscript operator.
  ///
  /// \tparam GR The graph type.
  /// \tparam K The key type of the map (\c GR::Node, \c GR::Arc or
  /// \c GR::Edge).
  /// \tparam V The value type of the map. It can be any comparable
  /// value type.
  ///
  /// \see IterableBoolMap, IterableIntMap
  /// \see CrossRefMap
  template <typename GR, typename K, typename V>
  class IterableValueMap
    : protected ItemSetTraits<GR, K>::
        template Map<_maps_bits::IterableValueMapNode<K, V> >::Type {
  public:
    typedef typename ItemSetTraits<GR, K>::
      template Map<_maps_bits::IterableValueMapNode<K, V> >::Type Parent;

    /// The key type
    typedef K Key;
    /// The value type
    typedef V Value;
    /// The graph type
    typedef GR Graph;

  public:

    /// \brief Constructor of the map with a given value.
    ///
    /// Constructor of the map with a given value.
    explicit IterableValueMap(const Graph& graph,
                              const Value& value = Value())
      : Parent(graph, _maps_bits::IterableValueMapNode<K, V>(value)) {
      for (typename Parent::ItemIt it(*this); it != INVALID; ++it) {
        lace(it);
      }
    }

  protected:

    void unlace(const Key& key) {
      typename Parent::Value& node = Parent::operator[](key);
      if (node.prev != INVALID) {
        Parent::operator[](node.prev).next = node.next;
      } else {
        if (node.next != INVALID) {
          _first[node.value] = node.next;
        } else {
          _first.erase(node.value);
        }
      }
      if (node.next != INVALID) {
        Parent::operator[](node.next).prev = node.prev;
      }
    }

    void lace(const Key& key) {
      typename Parent::Value& node = Parent::operator[](key);
      typename std::map<Value, Key>::iterator it = _first.find(node.value);
      if (it == _first.end()) {
        node.prev = node.next = INVALID;
        _first.insert(std::make_pair(node.value, key));
      } else {
        node.prev = INVALID;
        node.next = it->second;
        if (node.next != INVALID) {
          Parent::operator[](node.next).prev = key;
        }
        it->second = key;
      }
    }

  public:

    /// \brief Forward iterator for values.
    ///
<<<<<<< HEAD
    /// This iterator is an STL compatible forward
    /// iterator on the values of the map. The values can
    /// be accessed in the <tt>[beginValue, endValue)</tt> range.
    class ValueIt
      : public std::iterator<std::forward_iterator_tag, Value> {
      friend class IterableValueMap;
    private:
      ValueIt(typename std::map<Value, Key>::const_iterator _it)
        : it(_it) {}
    public:

      /// Constructor
      ValueIt() {}

      /// \e
      ValueIt& operator++() { ++it; return *this; }
      /// \e
      ValueIt operator++(int) {
        ValueIt tmp(*this);
=======
    /// This iterator is an stl compatible forward
    /// iterator on the values of the map. The values can
    /// be accessed in the <tt>[beginValue, endValue)</tt> range.
    class ValueIterator
      : public std::iterator<std::forward_iterator_tag, Value> {
      friend class IterableValueMap;
    private:
      ValueIterator(typename std::map<Value, Key>::const_iterator _it)
        : it(_it) {}
    public:

      ValueIterator() {}

      ValueIterator& operator++() { ++it; return *this; }
      ValueIterator operator++(int) {
        ValueIterator tmp(*this);
>>>>>>> 50a9080b
        operator++();
        return tmp;
      }

<<<<<<< HEAD
      /// \e
      const Value& operator*() const { return it->first; }
      /// \e
      const Value* operator->() const { return &(it->first); }

      /// \e
      bool operator==(ValueIt jt) const { return it == jt.it; }
      /// \e
      bool operator!=(ValueIt jt) const { return it != jt.it; }
=======
      const Value& operator*() const { return it->first; }
      const Value* operator->() const { return &(it->first); }

      bool operator==(ValueIterator jt) const { return it == jt.it; }
      bool operator!=(ValueIterator jt) const { return it != jt.it; }
>>>>>>> 50a9080b

    private:
      typename std::map<Value, Key>::const_iterator it;
    };

    /// \brief Returns an iterator to the first value.
    ///
<<<<<<< HEAD
    /// Returns an STL compatible iterator to the
    /// first value of the map. The values of the
    /// map can be accessed in the <tt>[beginValue, endValue)</tt>
    /// range.
    ValueIt beginValue() const {
      return ValueIt(_first.begin());
=======
    /// Returns an stl compatible iterator to the
    /// first value of the map. The values of the
    /// map can be accessed in the <tt>[beginValue, endValue)</tt>
    /// range.
    ValueIterator beginValue() const {
      return ValueIterator(_first.begin());
>>>>>>> 50a9080b
    }

    /// \brief Returns an iterator after the last value.
    ///
<<<<<<< HEAD
    /// Returns an STL compatible iterator after the
    /// last value of the map. The values of the
    /// map can be accessed in the <tt>[beginValue, endValue)</tt>
    /// range.
    ValueIt endValue() const {
      return ValueIt(_first.end());
=======
    /// Returns an stl compatible iterator after the
    /// last value of the map. The values of the
    /// map can be accessed in the <tt>[beginValue, endValue)</tt>
    /// range.
    ValueIterator endValue() const {
      return ValueIterator(_first.end());
>>>>>>> 50a9080b
    }

    /// \brief Set operation of the map.
    ///
    /// Set operation of the map.
    void set(const Key& key, const Value& value) {
      unlace(key);
      Parent::operator[](key).value = value;
      lace(key);
    }

    /// \brief Const subscript operator of the map.
    ///
    /// Const subscript operator of the map.
    const Value& operator[](const Key& key) const {
      return Parent::operator[](key).value;
    }

    /// \brief Iterator for the keys with the same value.
    ///
    /// Iterator for the keys with the same value. It works
    /// like a graph item iterator, it can be converted to
    /// the item type of the map, incremented with \c ++ operator, and
    /// if the iterator leaves the last valid item, it will be equal to
    /// \c INVALID.
    class ItemIt : public Key {
    public:
      typedef Key Parent;

      /// \brief Invalid constructor \& conversion.
      ///
      /// This constructor initializes the iterator to be invalid.
      /// \sa Invalid for more details.
      ItemIt(Invalid) : Parent(INVALID), _map(0) {}

      /// \brief Creates an iterator with a value.
      ///
      /// Creates an iterator with a value. It iterates on the
      /// keys which have the given value.
      /// \param map The IterableValueMap
      /// \param value The value
      ItemIt(const IterableValueMap& map, const Value& value) : _map(&map) {
        typename std::map<Value, Key>::const_iterator it =
          map._first.find(value);
        if (it == map._first.end()) {
          Parent::operator=(INVALID);
        } else {
          Parent::operator=(it->second);
        }
      }

      /// \brief Increment operator.
      ///
      /// Increment Operator.
      ItemIt& operator++() {
        Parent::operator=(_map->IterableValueMap::Parent::
                          operator[](static_cast<Parent&>(*this)).next);
        return *this;
      }


    private:
      const IterableValueMap* _map;
    };

  protected:

    virtual void add(const Key& key) {
      Parent::add(key);
      unlace(key);
    }

    virtual void add(const std::vector<Key>& keys) {
      Parent::add(keys);
      for (int i = 0; i < int(keys.size()); ++i) {
        lace(keys[i]);
      }
    }

    virtual void erase(const Key& key) {
      unlace(key);
      Parent::erase(key);
    }

    virtual void erase(const std::vector<Key>& keys) {
      for (int i = 0; i < int(keys.size()); ++i) {
        unlace(keys[i]);
      }
      Parent::erase(keys);
    }

    virtual void build() {
      Parent::build();
      for (typename Parent::ItemIt it(*this); it != INVALID; ++it) {
        lace(it);
      }
    }

    virtual void clear() {
      _first.clear();
      Parent::clear();
    }

  private:
    std::map<Value, Key> _first;
  };

  /// \brief Map of the source nodes of arcs in a digraph.
  ///
  /// SourceMap provides access for the source node of each arc in a digraph,
  /// which is returned by the \c source() function of the digraph.
  /// \tparam GR The digraph type.
  /// \see TargetMap
  template <typename GR>
  class SourceMap {
  public:

    /// The key type (the \c Arc type of the digraph).
    typedef typename GR::Arc Key;
    /// The value type (the \c Node type of the digraph).
    typedef typename GR::Node Value;

    /// \brief Constructor
    ///
    /// Constructor.
    /// \param digraph The digraph that the map belongs to.
    explicit SourceMap(const GR& digraph) : _graph(digraph) {}

    /// \brief Returns the source node of the given arc.
    ///
    /// Returns the source node of the given arc.
    Value operator[](const Key& arc) const {
      return _graph.source(arc);
    }

  private:
    const GR& _graph;
  };

  /// \brief Returns a \c SourceMap class.
  ///
  /// This function just returns an \c SourceMap class.
  /// \relates SourceMap
  template <typename GR>
  inline SourceMap<GR> sourceMap(const GR& graph) {
    return SourceMap<GR>(graph);
  }

  /// \brief Map of the target nodes of arcs in a digraph.
  ///
  /// TargetMap provides access for the target node of each arc in a digraph,
  /// which is returned by the \c target() function of the digraph.
  /// \tparam GR The digraph type.
  /// \see SourceMap
  template <typename GR>
  class TargetMap {
  public:

    /// The key type (the \c Arc type of the digraph).
    typedef typename GR::Arc Key;
    /// The value type (the \c Node type of the digraph).
    typedef typename GR::Node Value;

    /// \brief Constructor
    ///
    /// Constructor.
    /// \param digraph The digraph that the map belongs to.
    explicit TargetMap(const GR& digraph) : _graph(digraph) {}

    /// \brief Returns the target node of the given arc.
    ///
    /// Returns the target node of the given arc.
    Value operator[](const Key& e) const {
      return _graph.target(e);
    }

  private:
    const GR& _graph;
  };

  /// \brief Returns a \c TargetMap class.
  ///
  /// This function just returns a \c TargetMap class.
  /// \relates TargetMap
  template <typename GR>
  inline TargetMap<GR> targetMap(const GR& graph) {
    return TargetMap<GR>(graph);
  }

  /// \brief Map of the "forward" directed arc view of edges in a graph.
  ///
  /// ForwardMap provides access for the "forward" directed arc view of
  /// each edge in a graph, which is returned by the \c direct() function
  /// of the graph with \c true parameter.
  /// \tparam GR The graph type.
  /// \see BackwardMap
  template <typename GR>
  class ForwardMap {
  public:

    /// The key type (the \c Edge type of the digraph).
    typedef typename GR::Edge Key;
    /// The value type (the \c Arc type of the digraph).
    typedef typename GR::Arc Value;

    /// \brief Constructor
    ///
    /// Constructor.
    /// \param graph The graph that the map belongs to.
    explicit ForwardMap(const GR& graph) : _graph(graph) {}

    /// \brief Returns the "forward" directed arc view of the given edge.
    ///
    /// Returns the "forward" directed arc view of the given edge.
    Value operator[](const Key& key) const {
      return _graph.direct(key, true);
    }

  private:
    const GR& _graph;
  };

  /// \brief Returns a \c ForwardMap class.
  ///
  /// This function just returns an \c ForwardMap class.
  /// \relates ForwardMap
  template <typename GR>
  inline ForwardMap<GR> forwardMap(const GR& graph) {
    return ForwardMap<GR>(graph);
  }

  /// \brief Map of the "backward" directed arc view of edges in a graph.
  ///
  /// BackwardMap provides access for the "backward" directed arc view of
  /// each edge in a graph, which is returned by the \c direct() function
  /// of the graph with \c false parameter.
  /// \tparam GR The graph type.
  /// \see ForwardMap
  template <typename GR>
  class BackwardMap {
  public:

    /// The key type (the \c Edge type of the digraph).
    typedef typename GR::Edge Key;
    /// The value type (the \c Arc type of the digraph).
    typedef typename GR::Arc Value;

    /// \brief Constructor
    ///
    /// Constructor.
    /// \param graph The graph that the map belongs to.
    explicit BackwardMap(const GR& graph) : _graph(graph) {}

    /// \brief Returns the "backward" directed arc view of the given edge.
    ///
    /// Returns the "backward" directed arc view of the given edge.
    Value operator[](const Key& key) const {
      return _graph.direct(key, false);
    }

  private:
    const GR& _graph;
  };

  /// \brief Returns a \c BackwardMap class

  /// This function just returns a \c BackwardMap class.
  /// \relates BackwardMap
  template <typename GR>
  inline BackwardMap<GR> backwardMap(const GR& graph) {
    return BackwardMap<GR>(graph);
  }

  /// \brief Map of the in-degrees of nodes in a digraph.
  ///
  /// This map returns the in-degree of a node. Once it is constructed,
  /// the degrees are stored in a standard \c NodeMap, so each query is done
  /// in constant time. On the other hand, the values are updated automatically
  /// whenever the digraph changes.
  ///
  /// \warning Besides \c addNode() and \c addArc(), a digraph structure
  /// may provide alternative ways to modify the digraph.
  /// The correct behavior of InDegMap is not guarantied if these additional
  /// features are used. For example the functions
  /// \ref ListDigraph::changeSource() "changeSource()",
  /// \ref ListDigraph::changeTarget() "changeTarget()" and
  /// \ref ListDigraph::reverseArc() "reverseArc()"
  /// of \ref ListDigraph will \e not update the degree values correctly.
  ///
  /// \sa OutDegMap
  template <typename GR>
  class InDegMap
    : protected ItemSetTraits<GR, typename GR::Arc>
      ::ItemNotifier::ObserverBase {

  public:

    /// The graph type of InDegMap
    typedef GR Graph;
    typedef GR Digraph;
    /// The key type
    typedef typename Digraph::Node Key;
    /// The value type
    typedef int Value;

    typedef typename ItemSetTraits<Digraph, typename Digraph::Arc>
    ::ItemNotifier::ObserverBase Parent;

  private:

    class AutoNodeMap
      : public ItemSetTraits<Digraph, Key>::template Map<int>::Type {
    public:

      typedef typename ItemSetTraits<Digraph, Key>::
      template Map<int>::Type Parent;

      AutoNodeMap(const Digraph& digraph) : Parent(digraph, 0) {}

      virtual void add(const Key& key) {
        Parent::add(key);
        Parent::set(key, 0);
      }

      virtual void add(const std::vector<Key>& keys) {
        Parent::add(keys);
        for (int i = 0; i < int(keys.size()); ++i) {
          Parent::set(keys[i], 0);
        }
      }

      virtual void build() {
        Parent::build();
        Key it;
        typename Parent::Notifier* nf = Parent::notifier();
        for (nf->first(it); it != INVALID; nf->next(it)) {
          Parent::set(it, 0);
        }
      }
    };

  public:

    /// \brief Constructor.
    ///
    /// Constructor for creating an in-degree map.
    explicit InDegMap(const Digraph& graph)
      : _digraph(graph), _deg(graph) {
      Parent::attach(_digraph.notifier(typename Digraph::Arc()));

      for(typename Digraph::NodeIt it(_digraph); it != INVALID; ++it) {
        _deg[it] = countInArcs(_digraph, it);
      }
    }

    /// \brief Gives back the in-degree of a Node.
    ///
    /// Gives back the in-degree of a Node.
    int operator[](const Key& key) const {
      return _deg[key];
    }

  protected:

    typedef typename Digraph::Arc Arc;

    virtual void add(const Arc& arc) {
      ++_deg[_digraph.target(arc)];
    }

    virtual void add(const std::vector<Arc>& arcs) {
      for (int i = 0; i < int(arcs.size()); ++i) {
        ++_deg[_digraph.target(arcs[i])];
      }
    }

    virtual void erase(const Arc& arc) {
      --_deg[_digraph.target(arc)];
    }

    virtual void erase(const std::vector<Arc>& arcs) {
      for (int i = 0; i < int(arcs.size()); ++i) {
        --_deg[_digraph.target(arcs[i])];
      }
    }

    virtual void build() {
      for(typename Digraph::NodeIt it(_digraph); it != INVALID; ++it) {
        _deg[it] = countInArcs(_digraph, it);
      }
    }

    virtual void clear() {
      for(typename Digraph::NodeIt it(_digraph); it != INVALID; ++it) {
        _deg[it] = 0;
      }
    }
  private:

    const Digraph& _digraph;
    AutoNodeMap _deg;
  };

  /// \brief Map of the out-degrees of nodes in a digraph.
  ///
  /// This map returns the out-degree of a node. Once it is constructed,
  /// the degrees are stored in a standard \c NodeMap, so each query is done
  /// in constant time. On the other hand, the values are updated automatically
  /// whenever the digraph changes.
  ///
  /// \warning Besides \c addNode() and \c addArc(), a digraph structure
  /// may provide alternative ways to modify the digraph.
  /// The correct behavior of OutDegMap is not guarantied if these additional
  /// features are used. For example the functions
  /// \ref ListDigraph::changeSource() "changeSource()",
  /// \ref ListDigraph::changeTarget() "changeTarget()" and
  /// \ref ListDigraph::reverseArc() "reverseArc()"
  /// of \ref ListDigraph will \e not update the degree values correctly.
  ///
  /// \sa InDegMap
  template <typename GR>
  class OutDegMap
    : protected ItemSetTraits<GR, typename GR::Arc>
      ::ItemNotifier::ObserverBase {

  public:

    /// The graph type of OutDegMap
    typedef GR Graph;
    typedef GR Digraph;
    /// The key type
    typedef typename Digraph::Node Key;
    /// The value type
    typedef int Value;

    typedef typename ItemSetTraits<Digraph, typename Digraph::Arc>
    ::ItemNotifier::ObserverBase Parent;

  private:

    class AutoNodeMap
      : public ItemSetTraits<Digraph, Key>::template Map<int>::Type {
    public:

      typedef typename ItemSetTraits<Digraph, Key>::
      template Map<int>::Type Parent;

      AutoNodeMap(const Digraph& digraph) : Parent(digraph, 0) {}

      virtual void add(const Key& key) {
        Parent::add(key);
        Parent::set(key, 0);
      }
      virtual void add(const std::vector<Key>& keys) {
        Parent::add(keys);
        for (int i = 0; i < int(keys.size()); ++i) {
          Parent::set(keys[i], 0);
        }
      }
      virtual void build() {
        Parent::build();
        Key it;
        typename Parent::Notifier* nf = Parent::notifier();
        for (nf->first(it); it != INVALID; nf->next(it)) {
          Parent::set(it, 0);
        }
      }
    };

  public:

    /// \brief Constructor.
    ///
    /// Constructor for creating an out-degree map.
    explicit OutDegMap(const Digraph& graph)
      : _digraph(graph), _deg(graph) {
      Parent::attach(_digraph.notifier(typename Digraph::Arc()));

      for(typename Digraph::NodeIt it(_digraph); it != INVALID; ++it) {
        _deg[it] = countOutArcs(_digraph, it);
      }
    }

    /// \brief Gives back the out-degree of a Node.
    ///
    /// Gives back the out-degree of a Node.
    int operator[](const Key& key) const {
      return _deg[key];
    }

  protected:

    typedef typename Digraph::Arc Arc;

    virtual void add(const Arc& arc) {
      ++_deg[_digraph.source(arc)];
    }

    virtual void add(const std::vector<Arc>& arcs) {
      for (int i = 0; i < int(arcs.size()); ++i) {
        ++_deg[_digraph.source(arcs[i])];
      }
    }

    virtual void erase(const Arc& arc) {
      --_deg[_digraph.source(arc)];
    }

    virtual void erase(const std::vector<Arc>& arcs) {
      for (int i = 0; i < int(arcs.size()); ++i) {
        --_deg[_digraph.source(arcs[i])];
      }
    }

    virtual void build() {
      for(typename Digraph::NodeIt it(_digraph); it != INVALID; ++it) {
        _deg[it] = countOutArcs(_digraph, it);
      }
    }

    virtual void clear() {
      for(typename Digraph::NodeIt it(_digraph); it != INVALID; ++it) {
        _deg[it] = 0;
      }
    }
  private:

    const Digraph& _digraph;
    AutoNodeMap _deg;
  };

  /// \brief Potential difference map
  ///
  /// PotentialDifferenceMap returns the difference between the potentials of
  /// the source and target nodes of each arc in a digraph, i.e. it returns
  /// \code
  ///   potential[gr.target(arc)] - potential[gr.source(arc)].
  /// \endcode
  /// \tparam GR The digraph type.
  /// \tparam POT A node map storing the potentials.
  template <typename GR, typename POT>
  class PotentialDifferenceMap {
  public:
    /// Key type
    typedef typename GR::Arc Key;
    /// Value type
    typedef typename POT::Value Value;

    /// \brief Constructor
    ///
    /// Contructor of the map.
    explicit PotentialDifferenceMap(const GR& gr,
                                    const POT& potential)
      : _digraph(gr), _potential(potential) {}

    /// \brief Returns the potential difference for the given arc.
    ///
    /// Returns the potential difference for the given arc, i.e.
    /// \code
    ///   potential[gr.target(arc)] - potential[gr.source(arc)].
    /// \endcode
    Value operator[](const Key& arc) const {
      return _potential[_digraph.target(arc)] -
        _potential[_digraph.source(arc)];
    }

  private:
    const GR& _digraph;
    const POT& _potential;
  };

  /// \brief Returns a PotentialDifferenceMap.
  ///
  /// This function just returns a PotentialDifferenceMap.
  /// \relates PotentialDifferenceMap
  template <typename GR, typename POT>
  PotentialDifferenceMap<GR, POT>
  potentialDifferenceMap(const GR& gr, const POT& potential) {
    return PotentialDifferenceMap<GR, POT>(gr, potential);
  }

  /// @}
}

#endif // LEMON_MAPS_H<|MERGE_RESOLUTION|>--- conflicted
+++ resolved
@@ -2310,15 +2310,9 @@
       return Map::operator[](item);
     }
 
-<<<<<<< HEAD
     /// \brief Gives back the item belonging to a \e range \e id
     ///
     /// Gives back the item belonging to the given \e range \e id.
-=======
-    /// \brief Gives back the item belonging to a \e RangeId
-    ///
-    /// Gives back the item belonging to a \e RangeId.
->>>>>>> 50a9080b
     Item operator()(int id) const {
       return _inv_map[id];
     }
@@ -2376,7 +2370,6 @@
     }
   };
 
-<<<<<<< HEAD
   /// \brief Returns a \c RangeIdMap class.
   ///
   /// This function just returns an \c RangeIdMap class.
@@ -2386,18 +2379,12 @@
     return RangeIdMap<GR, K>(graph);
   }
   
-=======
->>>>>>> 50a9080b
   /// \brief Dynamic iterable \c bool map.
   ///
   /// This class provides a special graph map type which can store a
   /// \c bool value for graph items (\c Node, \c Arc or \c Edge).
   /// For both \c true and \c false values it is possible to iterate on
-<<<<<<< HEAD
   /// the keys mapped to the value.
-=======
-  /// the keys.
->>>>>>> 50a9080b
   ///
   /// This type is a reference map, so it can be modified with the
   /// subscript operator.
@@ -2766,14 +2753,11 @@
   /// For each non-negative value it is possible to iterate on the keys
   /// mapped to the value.
   ///
-<<<<<<< HEAD
   /// This map is intended to be used with small integer values, for which
   /// it is efficient, and supports iteration only for non-negative values.
   /// If you need large values and/or iteration for negative integers,
   /// consider to use \ref IterableValueMap instead.
   ///
-=======
->>>>>>> 50a9080b
   /// This type is a reference map, so it can be modified with the
   /// subscript operator.
   ///
@@ -3055,7 +3039,6 @@
 
   /// \brief Dynamic iterable map for comparable values.
   ///
-<<<<<<< HEAD
   /// This class provides a special graph map type which can store a
   /// comparable value for graph items (\c Node, \c Arc or \c Edge).
   /// For each value it is possible to iterate on the keys mapped to
@@ -3067,17 +3050,6 @@
   ///
   /// \ref IterableBoolMap and \ref IterableIntMap are similar classes
   /// specialized for \c bool and \c int values, respectively.
-=======
-  /// This class provides a special graph map type which can store an
-  /// comparable value for graph items (\c Node, \c Arc or \c Edge).
-  /// For each value it is possible to iterate on the keys mapped to
-  /// the value.
-  ///
-  /// The map stores for each value a linked list with
-  /// the items which mapped to the value, and the values are stored
-  /// in balanced binary tree. The values of the map can be accessed
-  /// with stl compatible forward iterator.
->>>>>>> 50a9080b
   ///
   /// This type is not reference map, so it cannot be modified with
   /// the subscript operator.
@@ -3156,7 +3128,6 @@
 
     /// \brief Forward iterator for values.
     ///
-<<<<<<< HEAD
     /// This iterator is an STL compatible forward
     /// iterator on the values of the map. The values can
     /// be accessed in the <tt>[beginValue, endValue)</tt> range.
@@ -3176,29 +3147,10 @@
       /// \e
       ValueIt operator++(int) {
         ValueIt tmp(*this);
-=======
-    /// This iterator is an stl compatible forward
-    /// iterator on the values of the map. The values can
-    /// be accessed in the <tt>[beginValue, endValue)</tt> range.
-    class ValueIterator
-      : public std::iterator<std::forward_iterator_tag, Value> {
-      friend class IterableValueMap;
-    private:
-      ValueIterator(typename std::map<Value, Key>::const_iterator _it)
-        : it(_it) {}
-    public:
-
-      ValueIterator() {}
-
-      ValueIterator& operator++() { ++it; return *this; }
-      ValueIterator operator++(int) {
-        ValueIterator tmp(*this);
->>>>>>> 50a9080b
         operator++();
         return tmp;
       }
 
-<<<<<<< HEAD
       /// \e
       const Value& operator*() const { return it->first; }
       /// \e
@@ -3208,13 +3160,6 @@
       bool operator==(ValueIt jt) const { return it == jt.it; }
       /// \e
       bool operator!=(ValueIt jt) const { return it != jt.it; }
-=======
-      const Value& operator*() const { return it->first; }
-      const Value* operator->() const { return &(it->first); }
-
-      bool operator==(ValueIterator jt) const { return it == jt.it; }
-      bool operator!=(ValueIterator jt) const { return it != jt.it; }
->>>>>>> 50a9080b
 
     private:
       typename std::map<Value, Key>::const_iterator it;
@@ -3222,40 +3167,22 @@
 
     /// \brief Returns an iterator to the first value.
     ///
-<<<<<<< HEAD
     /// Returns an STL compatible iterator to the
     /// first value of the map. The values of the
     /// map can be accessed in the <tt>[beginValue, endValue)</tt>
     /// range.
     ValueIt beginValue() const {
       return ValueIt(_first.begin());
-=======
-    /// Returns an stl compatible iterator to the
-    /// first value of the map. The values of the
-    /// map can be accessed in the <tt>[beginValue, endValue)</tt>
-    /// range.
-    ValueIterator beginValue() const {
-      return ValueIterator(_first.begin());
->>>>>>> 50a9080b
     }
 
     /// \brief Returns an iterator after the last value.
     ///
-<<<<<<< HEAD
     /// Returns an STL compatible iterator after the
     /// last value of the map. The values of the
     /// map can be accessed in the <tt>[beginValue, endValue)</tt>
     /// range.
     ValueIt endValue() const {
       return ValueIt(_first.end());
-=======
-    /// Returns an stl compatible iterator after the
-    /// last value of the map. The values of the
-    /// map can be accessed in the <tt>[beginValue, endValue)</tt>
-    /// range.
-    ValueIterator endValue() const {
-      return ValueIterator(_first.end());
->>>>>>> 50a9080b
     }
 
     /// \brief Set operation of the map.

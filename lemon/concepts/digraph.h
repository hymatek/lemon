/* -*- mode: C++; indent-tabs-mode: nil; -*-
 *
 * This file is a part of LEMON, a generic C++ optimization library.
 *
 * Copyright (C) 2003-2010
 * Egervary Jeno Kombinatorikus Optimalizalasi Kutatocsoport
 * (Egervary Research Group on Combinatorial Optimization, EGRES).
 *
 * Permission to use, modify and distribute this software is granted
 * provided that this copyright notice appears in all copies. For
 * precise terms see the accompanying LICENSE file.
 *
 * This software is provided "AS IS" with no warranty of any kind,
 * express or implied, and with no claim as to its suitability for any
 * purpose.
 *
 */

#ifndef LEMON_CONCEPTS_DIGRAPH_H
#define LEMON_CONCEPTS_DIGRAPH_H

///\ingroup graph_concepts
///\file
///\brief The concept of directed graphs.

#include <lemon/core.h>
#include <lemon/concepts/maps.h>
#include <lemon/concept_check.h>
#include <lemon/concepts/graph_components.h>

namespace lemon {
  namespace concepts {

    /// \ingroup graph_concepts
    ///
    /// \brief Class describing the concept of directed graphs.
    ///
    /// This class describes the common interface of all directed
    /// graphs (digraphs).
    ///
    /// Like all concept classes, it only provides an interface
    /// without any sensible implementation. So any general algorithm for
    /// directed graphs should compile with this class, but it will not
    /// run properly, of course.
    /// An actual digraph implementation like \ref ListDigraph or
    /// \ref SmartDigraph may have additional functionality.
    ///
    /// \sa Graph
    class Digraph {
    private:
      /// Diraphs are \e not copy constructible. Use DigraphCopy instead.
      Digraph(const Digraph &) {}
      /// \brief Assignment of a digraph to another one is \e not allowed.
      /// Use DigraphCopy instead.
      void operator=(const Digraph &) {}

    public:
      /// Default constructor.
      Digraph() { }

      /// The node type of the digraph

      /// This class identifies a node of the digraph. It also serves
      /// as a base class of the node iterators,
      /// thus they convert to this type.
      class Node {
      public:
        /// Default constructor

        /// Default constructor.
        /// \warning It sets the object to an undefined value.
        Node() { }
        /// Copy constructor.

        /// Copy constructor.
        ///
        Node(const Node&) { }

        /// %Invalid constructor \& conversion.

        /// Initializes the object to be invalid.
        /// \sa Invalid for more details.
        Node(Invalid) { }
        /// Equality operator

        /// Equality operator.
        ///
        /// Two iterators are equal if and only if they point to the
        /// same object or both are \c INVALID.
        bool operator==(Node) const { return true; }

        /// Inequality operator

        /// Inequality operator.
        bool operator!=(Node) const { return true; }

        /// Artificial ordering operator.

        /// Artificial ordering operator.
        ///
        /// \note This operator only has to define some strict ordering of
        /// the nodes; this order has nothing to do with the iteration
        /// ordering of the nodes.
        bool operator<(Node) const { return false; }
      };

      /// Iterator class for the nodes.

      /// This iterator goes through each node of the digraph.
      /// Its usage is quite simple, for example, you can count the number
      /// of nodes in a digraph \c g of type \c %Digraph like this:
      ///\code
      /// int count=0;
      /// for (Digraph::NodeIt n(g); n!=INVALID; ++n) ++count;
      ///\endcode
      class NodeIt : public Node {
      public:
        /// Default constructor

        /// Default constructor.
        /// \warning It sets the iterator to an undefined value.
        NodeIt() { }
        /// Copy constructor.

        /// Copy constructor.
        ///
        NodeIt(const NodeIt& n) : Node(n) { }
        /// %Invalid constructor \& conversion.

        /// Initializes the iterator to be invalid.
        /// \sa Invalid for more details.
        NodeIt(Invalid) { }
        /// Sets the iterator to the first node.

        /// Sets the iterator to the first node of the given digraph.
        ///
        explicit NodeIt(const Digraph&) { }
        /// Sets the iterator to the given node.

        /// Sets the iterator to the given node of the given digraph.
        ///
        NodeIt(const Digraph&, const Node&) { }
        /// Next node.

        /// Assign the iterator to the next node.
        ///
        NodeIt& operator++() { return *this; }
      };


      /// The arc type of the digraph

      /// This class identifies an arc of the digraph. It also serves
      /// as a base class of the arc iterators,
      /// thus they will convert to this type.
      class Arc {
      public:
        /// Default constructor

        /// Default constructor.
        /// \warning It sets the object to an undefined value.
        Arc() { }
        /// Copy constructor.

        /// Copy constructor.
        ///
        Arc(const Arc&) { }
        /// %Invalid constructor \& conversion.

        /// Initializes the object to be invalid.
        /// \sa Invalid for more details.
        Arc(Invalid) { }
        /// Equality operator

        /// Equality operator.
        ///
        /// Two iterators are equal if and only if they point to the
        /// same object or both are \c INVALID.
        bool operator==(Arc) const { return true; }
        /// Inequality operator

        /// Inequality operator.
        bool operator!=(Arc) const { return true; }

        /// Artificial ordering operator.

        /// Artificial ordering operator.
        ///
        /// \note This operator only has to define some strict ordering of
        /// the arcs; this order has nothing to do with the iteration
        /// ordering of the arcs.
        bool operator<(Arc) const { return false; }
      };

      /// Iterator class for the outgoing arcs of a node.

      /// This iterator goes trough the \e outgoing arcs of a certain node
      /// of a digraph.
      /// Its usage is quite simple, for example, you can count the number
      /// of outgoing arcs of a node \c n
      /// in a digraph \c g of type \c %Digraph as follows.
      ///\code
      /// int count=0;
      /// for (Digraph::OutArcIt a(g, n); a!=INVALID; ++a) ++count;
      ///\endcode
      class OutArcIt : public Arc {
      public:
        /// Default constructor

        /// Default constructor.
        /// \warning It sets the iterator to an undefined value.
        OutArcIt() { }
        /// Copy constructor.

        /// Copy constructor.
        ///
        OutArcIt(const OutArcIt& e) : Arc(e) { }
        /// %Invalid constructor \& conversion.

        /// Initializes the iterator to be invalid.
        /// \sa Invalid for more details.
        OutArcIt(Invalid) { }
        /// Sets the iterator to the first outgoing arc.

        /// Sets the iterator to the first outgoing arc of the given node.
        ///
        OutArcIt(const Digraph&, const Node&) { }
        /// Sets the iterator to the given arc.

        /// Sets the iterator to the given arc of the given digraph.
        ///
        OutArcIt(const Digraph&, const Arc&) { }
        /// Next outgoing arc

        /// Assign the iterator to the next
        /// outgoing arc of the corresponding node.
        OutArcIt& operator++() { return *this; }
      };

      /// Iterator class for the incoming arcs of a node.

      /// This iterator goes trough the \e incoming arcs of a certain node
      /// of a digraph.
      /// Its usage is quite simple, for example, you can count the number
      /// of incoming arcs of a node \c n
      /// in a digraph \c g of type \c %Digraph as follows.
      ///\code
      /// int count=0;
      /// for(Digraph::InArcIt a(g, n); a!=INVALID; ++a) ++count;
      ///\endcode
      class InArcIt : public Arc {
      public:
        /// Default constructor

        /// Default constructor.
        /// \warning It sets the iterator to an undefined value.
        InArcIt() { }
        /// Copy constructor.

        /// Copy constructor.
        ///
        InArcIt(const InArcIt& e) : Arc(e) { }
        /// %Invalid constructor \& conversion.

        /// Initializes the iterator to be invalid.
        /// \sa Invalid for more details.
        InArcIt(Invalid) { }
        /// Sets the iterator to the first incoming arc.

        /// Sets the iterator to the first incoming arc of the given node.
        ///
        InArcIt(const Digraph&, const Node&) { }
        /// Sets the iterator to the given arc.

        /// Sets the iterator to the given arc of the given digraph.
        ///
        InArcIt(const Digraph&, const Arc&) { }
        /// Next incoming arc

        /// Assign the iterator to the next
        /// incoming arc of the corresponding node.
        InArcIt& operator++() { return *this; }
      };

      /// Iterator class for the arcs.

      /// This iterator goes through each arc of the digraph.
      /// Its usage is quite simple, for example, you can count the number
      /// of arcs in a digraph \c g of type \c %Digraph as follows:
      ///\code
      /// int count=0;
      /// for(Digraph::ArcIt a(g); a!=INVALID; ++a) ++count;
      ///\endcode
      class ArcIt : public Arc {
      public:
        /// Default constructor

        /// Default constructor.
        /// \warning It sets the iterator to an undefined value.
        ArcIt() { }
        /// Copy constructor.

        /// Copy constructor.
        ///
        ArcIt(const ArcIt& e) : Arc(e) { }
        /// %Invalid constructor \& conversion.

        /// Initializes the iterator to be invalid.
        /// \sa Invalid for more details.
        ArcIt(Invalid) { }
        /// Sets the iterator to the first arc.

        /// Sets the iterator to the first arc of the given digraph.
        ///
<<<<<<< HEAD
        explicit ArcIt(const Digraph& g) { ignore_unused_variable_warning(g); }
=======
        explicit ArcIt(const Digraph& g) { ::lemon::ignore_unused_variable_warning(g); }
>>>>>>> 38e0d024
        /// Sets the iterator to the given arc.

        /// Sets the iterator to the given arc of the given digraph.
        ///
        ArcIt(const Digraph&, const Arc&) { }
        /// Next arc

        /// Assign the iterator to the next arc.
        ///
        ArcIt& operator++() { return *this; }
      };

      /// \brief The source node of the arc.
      ///
      /// Returns the source node of the given arc.
      Node source(Arc) const { return INVALID; }

      /// \brief The target node of the arc.
      ///
      /// Returns the target node of the given arc.
      Node target(Arc) const { return INVALID; }

      /// \brief The ID of the node.
      ///
      /// Returns the ID of the given node.
      int id(Node) const { return -1; }

      /// \brief The ID of the arc.
      ///
      /// Returns the ID of the given arc.
      int id(Arc) const { return -1; }

      /// \brief The node with the given ID.
      ///
      /// Returns the node with the given ID.
      /// \pre The argument should be a valid node ID in the digraph.
      Node nodeFromId(int) const { return INVALID; }

      /// \brief The arc with the given ID.
      ///
      /// Returns the arc with the given ID.
      /// \pre The argument should be a valid arc ID in the digraph.
      Arc arcFromId(int) const { return INVALID; }

      /// \brief An upper bound on the node IDs.
      ///
      /// Returns an upper bound on the node IDs.
      int maxNodeId() const { return -1; }

      /// \brief An upper bound on the arc IDs.
      ///
      /// Returns an upper bound on the arc IDs.
      int maxArcId() const { return -1; }

      void first(Node&) const {}
      void next(Node&) const {}

      void first(Arc&) const {}
      void next(Arc&) const {}


      void firstIn(Arc&, const Node&) const {}
      void nextIn(Arc&) const {}

      void firstOut(Arc&, const Node&) const {}
      void nextOut(Arc&) const {}

      // The second parameter is dummy.
      Node fromId(int, Node) const { return INVALID; }
      // The second parameter is dummy.
      Arc fromId(int, Arc) const { return INVALID; }

      // Dummy parameter.
      int maxId(Node) const { return -1; }
      // Dummy parameter.
      int maxId(Arc) const { return -1; }

      /// \brief The opposite node on the arc.
      ///
      /// Returns the opposite node on the given arc.
      Node oppositeNode(Node, Arc) const { return INVALID; }

      /// \brief The base node of the iterator.
      ///
      /// Returns the base node of the given outgoing arc iterator
      /// (i.e. the source node of the corresponding arc).
      Node baseNode(OutArcIt) const { return INVALID; }

      /// \brief The running node of the iterator.
      ///
      /// Returns the running node of the given outgoing arc iterator
      /// (i.e. the target node of the corresponding arc).
      Node runningNode(OutArcIt) const { return INVALID; }

      /// \brief The base node of the iterator.
      ///
<<<<<<< HEAD
      /// Returns the base node of the given incoming arc iterator
=======
      /// Returns the base node of the given incomming arc iterator
>>>>>>> 38e0d024
      /// (i.e. the target node of the corresponding arc).
      Node baseNode(InArcIt) const { return INVALID; }

      /// \brief The running node of the iterator.
      ///
<<<<<<< HEAD
      /// Returns the running node of the given incoming arc iterator
=======
      /// Returns the running node of the given incomming arc iterator
>>>>>>> 38e0d024
      /// (i.e. the source node of the corresponding arc).
      Node runningNode(InArcIt) const { return INVALID; }

      /// \brief Standard graph map type for the nodes.
      ///
      /// Standard graph map type for the nodes.
      /// It conforms to the ReferenceMap concept.
      template<class T>
      class NodeMap : public ReferenceMap<Node, T, T&, const T&> {
      public:

        /// Constructor
        explicit NodeMap(const Digraph&) { }
        /// Constructor with given initial value
        NodeMap(const Digraph&, T) { }

      private:
        ///Copy constructor
        NodeMap(const NodeMap& nm) :
          ReferenceMap<Node, T, T&, const T&>(nm) { }
        ///Assignment operator
        template <typename CMap>
        NodeMap& operator=(const CMap&) {
          checkConcept<ReadMap<Node, T>, CMap>();
          return *this;
        }
      };

      /// \brief Standard graph map type for the arcs.
      ///
      /// Standard graph map type for the arcs.
      /// It conforms to the ReferenceMap concept.
      template<class T>
      class ArcMap : public ReferenceMap<Arc, T, T&, const T&> {
      public:

        /// Constructor
        explicit ArcMap(const Digraph&) { }
        /// Constructor with given initial value
        ArcMap(const Digraph&, T) { }

      private:
        ///Copy constructor
        ArcMap(const ArcMap& em) :
          ReferenceMap<Arc, T, T&, const T&>(em) { }
        ///Assignment operator
        template <typename CMap>
        ArcMap& operator=(const CMap&) {
          checkConcept<ReadMap<Arc, T>, CMap>();
          return *this;
        }
      };

      template <typename _Digraph>
      struct Constraints {
        void constraints() {
          checkConcept<BaseDigraphComponent, _Digraph>();
          checkConcept<IterableDigraphComponent<>, _Digraph>();
          checkConcept<IDableDigraphComponent<>, _Digraph>();
          checkConcept<MappableDigraphComponent<>, _Digraph>();
        }
      };

    };

  } //namespace concepts
} //namespace lemon



#endif<|MERGE_RESOLUTION|>--- conflicted
+++ resolved
@@ -312,11 +312,7 @@
 
         /// Sets the iterator to the first arc of the given digraph.
         ///
-<<<<<<< HEAD
-        explicit ArcIt(const Digraph& g) { ignore_unused_variable_warning(g); }
-=======
         explicit ArcIt(const Digraph& g) { ::lemon::ignore_unused_variable_warning(g); }
->>>>>>> 38e0d024
         /// Sets the iterator to the given arc.
 
         /// Sets the iterator to the given arc of the given digraph.
@@ -413,21 +409,13 @@
 
       /// \brief The base node of the iterator.
       ///
-<<<<<<< HEAD
       /// Returns the base node of the given incoming arc iterator
-=======
-      /// Returns the base node of the given incomming arc iterator
->>>>>>> 38e0d024
       /// (i.e. the target node of the corresponding arc).
       Node baseNode(InArcIt) const { return INVALID; }
 
       /// \brief The running node of the iterator.
       ///
-<<<<<<< HEAD
       /// Returns the running node of the given incoming arc iterator
-=======
-      /// Returns the running node of the given incomming arc iterator
->>>>>>> 38e0d024
       /// (i.e. the source node of the corresponding arc).
       Node runningNode(InArcIt) const { return INVALID; }
 

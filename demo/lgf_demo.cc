/* -*- C++ -*-
 *
 * This file is a part of LEMON, a generic C++ optimization library
 *
 * Copyright (C) 2003-2008
 * Egervary Jeno Kombinatorikus Optimalizalasi Kutatocsoport
 * (Egervary Research Group on Combinatorial Optimization, EGRES).
 *
 * Permission to use, modify and distribute this software is granted
 * provided that this copyright notice appears in all copies. For
 * precise terms see the accompanying LICENSE file.
 *
 * This software is provided "AS IS" with no warranty of any kind,
 * express or implied, and with no claim as to its suitability for any
 * purpose.
 *
 */

///\ingroup demos
///\file
///\brief Demonstrating graph input and output
///
/// This program gives an example of how to read and write a digraph
/// and additional maps from/to a stream or a file using the 
/// \ref lgf-format "LGF" format.
///
/// The \c "digraph.lgf" file:
/// \include digraph.lgf
///
/// And the program which reads it and prints the digraph to the
/// standard output:
/// \include lgf_demo.cc

#include <iostream>
#include <lemon/smart_graph.h>
#include <lemon/lgf_reader.h>
#include <lemon/lgf_writer.h>

using namespace lemon;

int main() {
  SmartDigraph g;
  SmartDigraph::ArcMap<int> cap(g);
  SmartDigraph::Node s, t;
  
  try {
    digraphReader("digraph.lgf", g). // read the directed graph into g
      arcMap("capacity", cap).       // read the 'capacity' arc map into cap
      node("source", s).             // read 'source' node to s
      node("target", t).             // read 'target' node to t
      run();
  } catch (DataFormatError& error) { // check if there was any error
    std::cerr << "Error: " << error.what() << std::endl;
    return -1;
  }

<<<<<<< HEAD
  digraphReader("digraph.lgf", g). // read the directed graph into g
    arcMap("capacity", cap).       // read the 'capacity' arc map into cap
    node("source", s).             // read 'source' node to s
    node("target", t).             // read 'target' node to t
    run();

=======
>>>>>>> 66750396
  std::cout << "A digraph is read from 'digraph.lgf'." << std::endl;
  std::cout << "Number of nodes: " << countNodes(g) << std::endl;
  std::cout << "Number of arcs: " << countArcs(g) << std::endl;

  std::cout << "We can write it to the standard output:" << std::endl;

  digraphWriter(std::cout, g).     // write g to the standard output
    arcMap("capacity", cap).       // write cap into 'capacity'
    node("source", s).             // write s to 'source'
    node("target", t).             // write t to 'target'
    run();

  return 0;
}<|MERGE_RESOLUTION|>--- conflicted
+++ resolved
@@ -54,15 +54,6 @@
     return -1;
   }
 
-<<<<<<< HEAD
-  digraphReader("digraph.lgf", g). // read the directed graph into g
-    arcMap("capacity", cap).       // read the 'capacity' arc map into cap
-    node("source", s).             // read 'source' node to s
-    node("target", t).             // read 'target' node to t
-    run();
-
-=======
->>>>>>> 66750396
   std::cout << "A digraph is read from 'digraph.lgf'." << std::endl;
   std::cout << "Number of nodes: " << countNodes(g) << std::endl;
   std::cout << "Number of arcs: " << countArcs(g) << std::endl;

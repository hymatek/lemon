EXTRA_DIST += \
	test/CMakeLists.txt

noinst_HEADERS += \
	test/graph_test.h \
	test/test_tools.h

check_PROGRAMS += \
	test/adaptors_test \
	test/bfs_test \
	test/circulation_test \
	test/counter_test \
	test/dfs_test \
	test/digraph_test \
	test/dijkstra_test \
	test/dim_test \
	test/edge_set_test \
	test/error_test \
	test/euler_test \
	test/graph_copy_test \
	test/graph_test \
	test/graph_utils_test \
	test/hao_orlin_test \
	test/heap_test \
	test/kruskal_test \
	test/maps_test \
	test/max_matching_test \
<<<<<<< HEAD
	test/path_test \
	test/preflow_test \
	test/radix_sort_test \
	test/random_test \
	test/suurballe_test \
	test/test_tools_fail \
	test/test_tools_pass \
	test/time_measure_test \
=======
	test/min_cost_arborescence_test \
        test/random_test \
        test/path_test \
        test/preflow_test \
        test/suurballe_test \
        test/test_tools_fail \
        test/test_tools_pass \
        test/time_measure_test \
>>>>>>> 16f73218
	test/unionfind_test

if HAVE_LP
check_PROGRAMS += test/lp_test
endif HAVE_LP
if HAVE_MIP
check_PROGRAMS += test/mip_test
endif HAVE_MIP

TESTS += $(check_PROGRAMS)
XFAIL_TESTS += test/test_tools_fail$(EXEEXT)

test_adaptors_test_SOURCES = test/adaptors_test.cc
test_bfs_test_SOURCES = test/bfs_test.cc
test_circulation_test_SOURCES = test/circulation_test.cc
test_counter_test_SOURCES = test/counter_test.cc
test_dfs_test_SOURCES = test/dfs_test.cc
test_digraph_test_SOURCES = test/digraph_test.cc
test_dijkstra_test_SOURCES = test/dijkstra_test.cc
test_dim_test_SOURCES = test/dim_test.cc
test_edge_set_test_SOURCES = test/edge_set_test.cc
test_error_test_SOURCES = test/error_test.cc
test_euler_test_SOURCES = test/euler_test.cc
test_graph_copy_test_SOURCES = test/graph_copy_test.cc
test_graph_test_SOURCES = test/graph_test.cc
test_graph_utils_test_SOURCES = test/graph_utils_test.cc
test_heap_test_SOURCES = test/heap_test.cc
test_kruskal_test_SOURCES = test/kruskal_test.cc
test_hao_orlin_test_SOURCES = test/hao_orlin_test.cc
test_lp_test_SOURCES = test/lp_test.cc
test_maps_test_SOURCES = test/maps_test.cc
test_mip_test_SOURCES = test/mip_test.cc
test_max_matching_test_SOURCES = test/max_matching_test.cc
test_min_cost_arborescence_test_SOURCES = test/min_cost_arborescence_test.cc
test_path_test_SOURCES = test/path_test.cc
test_preflow_test_SOURCES = test/preflow_test.cc
test_radix_sort_test_SOURCES = test/radix_sort_test.cc
test_suurballe_test_SOURCES = test/suurballe_test.cc
test_random_test_SOURCES = test/random_test.cc
test_test_tools_fail_SOURCES = test/test_tools_fail.cc
test_test_tools_pass_SOURCES = test/test_tools_pass.cc
test_time_measure_test_SOURCES = test/time_measure_test.cc
test_unionfind_test_SOURCES = test/unionfind_test.cc<|MERGE_RESOLUTION|>--- conflicted
+++ resolved
@@ -25,7 +25,7 @@
 	test/kruskal_test \
 	test/maps_test \
 	test/max_matching_test \
-<<<<<<< HEAD
+	test/min_cost_arborescence_test \
 	test/path_test \
 	test/preflow_test \
 	test/radix_sort_test \
@@ -34,16 +34,6 @@
 	test/test_tools_fail \
 	test/test_tools_pass \
 	test/time_measure_test \
-=======
-	test/min_cost_arborescence_test \
-        test/random_test \
-        test/path_test \
-        test/preflow_test \
-        test/suurballe_test \
-        test/test_tools_fail \
-        test/test_tools_pass \
-        test/time_measure_test \
->>>>>>> 16f73218
 	test/unionfind_test
 
 if HAVE_LP

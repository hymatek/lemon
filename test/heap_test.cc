/* -*- mode: C++; indent-tabs-mode: nil; -*-
 *
 * This file is a part of LEMON, a generic C++ optimization library.
 *
 * Copyright (C) 2003-2009
 * Egervary Jeno Kombinatorikus Optimalizalasi Kutatocsoport
 * (Egervary Research Group on Combinatorial Optimization, EGRES).
 *
 * Permission to use, modify and distribute this software is granted
 * provided that this copyright notice appears in all copies. For
 * precise terms see the accompanying LICENSE file.
 *
 * This software is provided "AS IS" with no warranty of any kind,
 * express or implied, and with no claim as to its suitability for any
 * purpose.
 *
 */

#include <iostream>
#include <fstream>
#include <string>
#include <vector>

#include <lemon/concept_check.h>
#include <lemon/concepts/heap.h>

#include <lemon/smart_graph.h>
#include <lemon/lgf_reader.h>
#include <lemon/dijkstra.h>
#include <lemon/maps.h>

#include <lemon/bin_heap.h>
<<<<<<< HEAD
#include <lemon/fib_heap.h>
#include <lemon/radix_heap.h>
=======
#include <lemon/fourary_heap.h>
#include <lemon/kary_heap.h>
#include <lemon/fib_heap.h>
#include <lemon/pairing_heap.h>
#include <lemon/radix_heap.h>
#include <lemon/binom_heap.h>
>>>>>>> 50a9080b
#include <lemon/bucket_heap.h>

#include "test_tools.h"

using namespace lemon;
using namespace lemon::concepts;

typedef ListDigraph Digraph;
DIGRAPH_TYPEDEFS(Digraph);

char test_lgf[] =
  "@nodes\n"
  "label\n"
  "0\n"
  "1\n"
  "2\n"
  "3\n"
  "4\n"
  "5\n"
  "6\n"
  "7\n"
  "8\n"
  "9\n"
  "@arcs\n"
  "                label   capacity\n"
  "0       5       0       94\n"
  "3       9       1       11\n"
  "8       7       2       83\n"
  "1       2       3       94\n"
  "5       7       4       35\n"
  "7       4       5       84\n"
  "9       5       6       38\n"
  "0       4       7       96\n"
  "6       7       8       6\n"
  "3       1       9       27\n"
  "5       2       10      77\n"
  "5       6       11      69\n"
  "6       5       12      41\n"
  "4       6       13      70\n"
  "3       2       14      45\n"
  "7       9       15      93\n"
  "5       9       16      50\n"
  "9       0       17      94\n"
  "9       6       18      67\n"
  "0       9       19      86\n"
  "@attributes\n"
  "source 3\n";

int test_seq[] = { 2, 28, 19, 27, 33, 25, 13, 41, 10, 26,  1,  9,  4, 34};
int test_inc[] = {20, 28, 34, 16,  0, 46, 44,  0, 42, 32, 14,  8,  6, 37};

int test_len = sizeof(test_seq) / sizeof(test_seq[0]);

template <typename Heap>
void heapSortTest() {
  RangeMap<int> map(test_len, -1);
  Heap heap(map);

  std::vector<int> v(test_len);
  for (int i = 0; i < test_len; ++i) {
    v[i] = test_seq[i];
    heap.push(i, v[i]);
  }
  std::sort(v.begin(), v.end());
  for (int i = 0; i < test_len; ++i) {
    check(v[i] == heap.prio(), "Wrong order in heap sort.");
    heap.pop();
  }
}

template <typename Heap>
void heapIncreaseTest() {
  RangeMap<int> map(test_len, -1);

  Heap heap(map);

  std::vector<int> v(test_len);
  for (int i = 0; i < test_len; ++i) {
    v[i] = test_seq[i];
    heap.push(i, v[i]);
  }
  for (int i = 0; i < test_len; ++i) {
    v[i] += test_inc[i];
    heap.increase(i, v[i]);
  }
  std::sort(v.begin(), v.end());
  for (int i = 0; i < test_len; ++i) {
    check(v[i] == heap.prio(), "Wrong order in heap increase test.");
    heap.pop();
  }
}

template <typename Heap>
void dijkstraHeapTest(const Digraph& digraph, const IntArcMap& length,
                      Node source) {

  typename Dijkstra<Digraph, IntArcMap>::template SetStandardHeap<Heap>::
    Create dijkstra(digraph, length);

  dijkstra.run(source);

  for(ArcIt a(digraph); a != INVALID; ++a) {
    Node s = digraph.source(a);
    Node t = digraph.target(a);
    if (dijkstra.reached(s)) {
      check( dijkstra.dist(t) - dijkstra.dist(s) <= length[a],
             "Error in shortest path tree.");
    }
  }

  for(NodeIt n(digraph); n != INVALID; ++n) {
    if ( dijkstra.reached(n) && dijkstra.predArc(n) != INVALID ) {
      Arc a = dijkstra.predArc(n);
      Node s = digraph.source(a);
      check( dijkstra.dist(n) - dijkstra.dist(s) == length[a],
             "Error in shortest path tree.");
    }
  }

}

int main() {

  typedef int Item;
  typedef int Prio;
  typedef RangeMap<int> ItemIntMap;

  Digraph digraph;
  IntArcMap length(digraph);
  Node source;

  std::istringstream input(test_lgf);
  digraphReader(digraph, input).
    arcMap("capacity", length).
    node("source", source).
    run();

  // BinHeap
  {
    typedef BinHeap<Prio, ItemIntMap> IntHeap;
    checkConcept<Heap<Prio, ItemIntMap>, IntHeap>();
    heapSortTest<IntHeap>();
    heapIncreaseTest<IntHeap>();

    typedef BinHeap<Prio, IntNodeMap > NodeHeap;
    checkConcept<Heap<Prio, IntNodeMap >, NodeHeap>();
    dijkstraHeapTest<NodeHeap>(digraph, length, source);
  }

<<<<<<< HEAD
=======
  // FouraryHeap
  {
    typedef FouraryHeap<Prio, ItemIntMap> IntHeap;
    checkConcept<Heap<Prio, ItemIntMap>, IntHeap>();
    heapSortTest<IntHeap>();
    heapIncreaseTest<IntHeap>();

    typedef FouraryHeap<Prio, IntNodeMap > NodeHeap;
    checkConcept<Heap<Prio, IntNodeMap >, NodeHeap>();
    dijkstraHeapTest<NodeHeap>(digraph, length, source);
  }

  // KaryHeap
  {
    typedef KaryHeap<Prio, ItemIntMap> IntHeap;
    checkConcept<Heap<Prio, ItemIntMap>, IntHeap>();
    heapSortTest<IntHeap>();
    heapIncreaseTest<IntHeap>();

    typedef KaryHeap<Prio, IntNodeMap > NodeHeap;
    checkConcept<Heap<Prio, IntNodeMap >, NodeHeap>();
    dijkstraHeapTest<NodeHeap>(digraph, length, source);
  }

  // FibHeap
>>>>>>> 50a9080b
  {
    typedef FibHeap<Prio, ItemIntMap> IntHeap;
    checkConcept<Heap<Prio, ItemIntMap>, IntHeap>();
    heapSortTest<IntHeap>();
    heapIncreaseTest<IntHeap>();

    typedef FibHeap<Prio, IntNodeMap > NodeHeap;
    checkConcept<Heap<Prio, IntNodeMap >, NodeHeap>();
    dijkstraHeapTest<NodeHeap>(digraph, length, source);
  }

<<<<<<< HEAD
=======
  // PairingHeap
  {
    typedef PairingHeap<Prio, ItemIntMap> IntHeap;
    checkConcept<Heap<Prio, ItemIntMap>, IntHeap>();
    heapSortTest<IntHeap>();
    heapIncreaseTest<IntHeap>();

    typedef PairingHeap<Prio, IntNodeMap > NodeHeap;
    checkConcept<Heap<Prio, IntNodeMap >, NodeHeap>();
    dijkstraHeapTest<NodeHeap>(digraph, length, source);
  }

  // RadixHeap
>>>>>>> 50a9080b
  {
    typedef RadixHeap<ItemIntMap> IntHeap;
    checkConcept<Heap<Prio, ItemIntMap>, IntHeap>();
    heapSortTest<IntHeap>();
    heapIncreaseTest<IntHeap>();

    typedef RadixHeap<IntNodeMap > NodeHeap;
    checkConcept<Heap<Prio, IntNodeMap >, NodeHeap>();
    dijkstraHeapTest<NodeHeap>(digraph, length, source);
  }

<<<<<<< HEAD
=======
  // BinomHeap
  {
    typedef BinomHeap<Prio, ItemIntMap> IntHeap;
    checkConcept<Heap<Prio, ItemIntMap>, IntHeap>();
    heapSortTest<IntHeap>();
    heapIncreaseTest<IntHeap>();

    typedef BinomHeap<Prio, IntNodeMap > NodeHeap;
    checkConcept<Heap<Prio, IntNodeMap >, NodeHeap>();
    dijkstraHeapTest<NodeHeap>(digraph, length, source);
  }

  // BucketHeap, SimpleBucketHeap
>>>>>>> 50a9080b
  {
    typedef BucketHeap<ItemIntMap> IntHeap;
    checkConcept<Heap<Prio, ItemIntMap>, IntHeap>();
    heapSortTest<IntHeap>();
    heapIncreaseTest<IntHeap>();

    typedef BucketHeap<IntNodeMap > NodeHeap;
    checkConcept<Heap<Prio, IntNodeMap >, NodeHeap>();
    dijkstraHeapTest<NodeHeap>(digraph, length, source);
<<<<<<< HEAD
  }

=======

    typedef SimpleBucketHeap<ItemIntMap> SimpleIntHeap;
    heapSortTest<SimpleIntHeap>();
  }
>>>>>>> 50a9080b

  return 0;
}<|MERGE_RESOLUTION|>--- conflicted
+++ resolved
@@ -30,17 +30,12 @@
 #include <lemon/maps.h>
 
 #include <lemon/bin_heap.h>
-<<<<<<< HEAD
-#include <lemon/fib_heap.h>
-#include <lemon/radix_heap.h>
-=======
 #include <lemon/fourary_heap.h>
 #include <lemon/kary_heap.h>
 #include <lemon/fib_heap.h>
 #include <lemon/pairing_heap.h>
 #include <lemon/radix_heap.h>
 #include <lemon/binom_heap.h>
->>>>>>> 50a9080b
 #include <lemon/bucket_heap.h>
 
 #include "test_tools.h"
@@ -190,8 +185,6 @@
     dijkstraHeapTest<NodeHeap>(digraph, length, source);
   }
 
-<<<<<<< HEAD
-=======
   // FouraryHeap
   {
     typedef FouraryHeap<Prio, ItemIntMap> IntHeap;
@@ -217,7 +210,6 @@
   }
 
   // FibHeap
->>>>>>> 50a9080b
   {
     typedef FibHeap<Prio, ItemIntMap> IntHeap;
     checkConcept<Heap<Prio, ItemIntMap>, IntHeap>();
@@ -229,8 +221,6 @@
     dijkstraHeapTest<NodeHeap>(digraph, length, source);
   }
 
-<<<<<<< HEAD
-=======
   // PairingHeap
   {
     typedef PairingHeap<Prio, ItemIntMap> IntHeap;
@@ -244,7 +234,6 @@
   }
 
   // RadixHeap
->>>>>>> 50a9080b
   {
     typedef RadixHeap<ItemIntMap> IntHeap;
     checkConcept<Heap<Prio, ItemIntMap>, IntHeap>();
@@ -256,8 +245,6 @@
     dijkstraHeapTest<NodeHeap>(digraph, length, source);
   }
 
-<<<<<<< HEAD
-=======
   // BinomHeap
   {
     typedef BinomHeap<Prio, ItemIntMap> IntHeap;
@@ -271,7 +258,6 @@
   }
 
   // BucketHeap, SimpleBucketHeap
->>>>>>> 50a9080b
   {
     typedef BucketHeap<ItemIntMap> IntHeap;
     checkConcept<Heap<Prio, ItemIntMap>, IntHeap>();
@@ -281,15 +267,10 @@
     typedef BucketHeap<IntNodeMap > NodeHeap;
     checkConcept<Heap<Prio, IntNodeMap >, NodeHeap>();
     dijkstraHeapTest<NodeHeap>(digraph, length, source);
-<<<<<<< HEAD
-  }
-
-=======
 
     typedef SimpleBucketHeap<ItemIntMap> SimpleIntHeap;
     heapSortTest<SimpleIntHeap>();
   }
->>>>>>> 50a9080b
 
   return 0;
 }
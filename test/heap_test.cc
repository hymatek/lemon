--- conflicted
+++ resolved
@@ -30,17 +30,12 @@
 #include <lemon/maps.h>
 
 #include <lemon/bin_heap.h>
-<<<<<<< HEAD
 #include <lemon/quad_heap.h>
 #include <lemon/dheap.h>
 #include <lemon/fib_heap.h>
 #include <lemon/pairing_heap.h>
 #include <lemon/radix_heap.h>
 #include <lemon/binomial_heap.h>
-=======
-#include <lemon/fib_heap.h>
-#include <lemon/radix_heap.h>
->>>>>>> dc52bcb6
 #include <lemon/bucket_heap.h>
 
 #include "test_tools.h"
@@ -190,7 +185,6 @@
     dijkstraHeapTest<NodeHeap>(digraph, length, source);
   }
 
-<<<<<<< HEAD
   // QuadHeap
   {
     typedef QuadHeap<Prio, ItemIntMap> IntHeap;
@@ -216,8 +210,6 @@
   }
 
   // FibHeap
-=======
->>>>>>> dc52bcb6
   {
     typedef FibHeap<Prio, ItemIntMap> IntHeap;
     checkConcept<Heap<Prio, ItemIntMap>, IntHeap>();
@@ -229,7 +221,6 @@
     dijkstraHeapTest<NodeHeap>(digraph, length, source);
   }
 
-<<<<<<< HEAD
   // PairingHeap
   {
     typedef PairingHeap<Prio, ItemIntMap> IntHeap;
@@ -243,8 +234,6 @@
   }
 
   // RadixHeap
-=======
->>>>>>> dc52bcb6
   {
     typedef RadixHeap<ItemIntMap> IntHeap;
     checkConcept<Heap<Prio, ItemIntMap>, IntHeap>();
@@ -256,7 +245,6 @@
     dijkstraHeapTest<NodeHeap>(digraph, length, source);
   }
 
-<<<<<<< HEAD
   // BinomialHeap
   {
     typedef BinomialHeap<Prio, ItemIntMap> IntHeap;
@@ -270,8 +258,6 @@
   }
 
   // BucketHeap, SimpleBucketHeap
-=======
->>>>>>> dc52bcb6
   {
     typedef BucketHeap<ItemIntMap> IntHeap;
     checkConcept<Heap<Prio, ItemIntMap>, IntHeap>();
@@ -281,16 +267,44 @@
     typedef BucketHeap<IntNodeMap > NodeHeap;
     checkConcept<Heap<Prio, IntNodeMap >, NodeHeap>();
     dijkstraHeapTest<NodeHeap>(digraph, length, source);
-<<<<<<< HEAD
 
     typedef SimpleBucketHeap<ItemIntMap> SimpleIntHeap;
     heapSortTest<SimpleIntHeap>();
   }
 
-=======
-  }
-
-
->>>>>>> dc52bcb6
+  {
+    typedef FibHeap<Prio, ItemIntMap> IntHeap;
+    checkConcept<Heap<Prio, ItemIntMap>, IntHeap>();
+    heapSortTest<IntHeap>();
+    heapIncreaseTest<IntHeap>();
+
+    typedef FibHeap<Prio, IntNodeMap > NodeHeap;
+    checkConcept<Heap<Prio, IntNodeMap >, NodeHeap>();
+    dijkstraHeapTest<NodeHeap>(digraph, length, source);
+  }
+
+  {
+    typedef RadixHeap<ItemIntMap> IntHeap;
+    checkConcept<Heap<Prio, ItemIntMap>, IntHeap>();
+    heapSortTest<IntHeap>();
+    heapIncreaseTest<IntHeap>();
+
+    typedef RadixHeap<IntNodeMap > NodeHeap;
+    checkConcept<Heap<Prio, IntNodeMap >, NodeHeap>();
+    dijkstraHeapTest<NodeHeap>(digraph, length, source);
+  }
+
+  {
+    typedef BucketHeap<ItemIntMap> IntHeap;
+    checkConcept<Heap<Prio, ItemIntMap>, IntHeap>();
+    heapSortTest<IntHeap>();
+    heapIncreaseTest<IntHeap>();
+
+    typedef BucketHeap<IntNodeMap > NodeHeap;
+    checkConcept<Heap<Prio, IntNodeMap >, NodeHeap>();
+    dijkstraHeapTest<NodeHeap>(digraph, length, source);
+  }
+
+
   return 0;
 }
--- conflicted
+++ resolved
@@ -535,12 +535,8 @@
           "Wrong SourceMap or TargetMap");
 
     typedef Orienter<Graph, const ConstMap<Edge, bool> > Digraph;
-<<<<<<< HEAD
     ConstMap<Edge, bool> true_edge_map(true);
     Digraph dgr(gr, true_edge_map);
-=======
-    Digraph dgr(gr, constMap<Edge, bool>(true));
->>>>>>> 38e0d024
     OutDegMap<Digraph> odm(dgr);
     InDegMap<Digraph> idm(dgr);
 

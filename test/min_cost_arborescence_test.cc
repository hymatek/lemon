--- conflicted
+++ resolved
@@ -127,13 +127,8 @@
   i = const_mcarb_test.dualSize(i);
   c = const_mcarb_test.dualValue(i);
 
-<<<<<<< HEAD
-  ignore_unused_variable_warning(am);
-  ignore_unused_variable_warning(pm);
-=======
   ::lemon::ignore_unused_variable_warning(am);
   ::lemon::ignore_unused_variable_warning(pm);
->>>>>>> 38e0d024
 }
 
 int main() {

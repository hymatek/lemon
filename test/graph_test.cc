/* -*- mode: C++; indent-tabs-mode: nil; -*-
 *
 * This file is a part of LEMON, a generic C++ optimization library.
 *
 * Copyright (C) 2003-2008
 * Egervary Jeno Kombinatorikus Optimalizalasi Kutatocsoport
 * (Egervary Research Group on Combinatorial Optimization, EGRES).
 *
 * Permission to use, modify and distribute this software is granted
 * provided that this copyright notice appears in all copies. For
 * precise terms see the accompanying LICENSE file.
 *
 * This software is provided "AS IS" with no warranty of any kind,
 * express or implied, and with no claim as to its suitability for any
 * purpose.
 *
 */

#include <lemon/concepts/graph.h>
#include <lemon/list_graph.h>
#include <lemon/smart_graph.h>
<<<<<<< HEAD
// #include <lemon/full_graph.h>
#include <lemon/grid_graph.h>
=======
#include <lemon/full_graph.h>
// #include <lemon/grid_graph.h>
>>>>>>> 80b7f5e4

#include "test_tools.h"
#include "graph_test.h"

using namespace lemon;
using namespace lemon::concepts;

template <class Graph>
void checkGraph() {
  TEMPLATE_GRAPH_TYPEDEFS(Graph);

  Graph G;
  checkGraphNodeList(G, 0);
  checkGraphEdgeList(G, 0);

  Node
    n1 = G.addNode(),
    n2 = G.addNode(),
    n3 = G.addNode();
  checkGraphNodeList(G, 3);
  checkGraphEdgeList(G, 0);

  Edge e1 = G.addEdge(n1, n2);
  check((G.u(e1) == n1 && G.v(e1) == n2) || (G.u(e1) == n2 && G.v(e1) == n1),
        "Wrong edge");
  checkGraphNodeList(G, 3);
  checkGraphArcList(G, 2);
  checkGraphEdgeList(G, 1);

  checkGraphOutArcList(G, n1, 1);
  checkGraphOutArcList(G, n2, 1);
  checkGraphOutArcList(G, n3, 0);

  checkGraphInArcList(G, n1, 1);
  checkGraphInArcList(G, n2, 1);
  checkGraphInArcList(G, n3, 0);

  checkGraphIncEdgeList(G, n1, 1);
  checkGraphIncEdgeList(G, n2, 1);
  checkGraphIncEdgeList(G, n3, 0);

  checkGraphConArcList(G, 2);
  checkGraphConEdgeList(G, 1);

  Edge e2 = G.addEdge(n2, n1), e3 = G.addEdge(n2, n3);
  checkGraphNodeList(G, 3);
  checkGraphArcList(G, 6);
  checkGraphEdgeList(G, 3);

  checkGraphOutArcList(G, n1, 2);
  checkGraphOutArcList(G, n2, 3);
  checkGraphOutArcList(G, n3, 1);

  checkGraphInArcList(G, n1, 2);
  checkGraphInArcList(G, n2, 3);
  checkGraphInArcList(G, n3, 1);

  checkGraphIncEdgeList(G, n1, 2);
  checkGraphIncEdgeList(G, n2, 3);
  checkGraphIncEdgeList(G, n3, 1);

  checkGraphConArcList(G, 6);
  checkGraphConEdgeList(G, 3);

  checkArcDirections(G);

  checkNodeIds(G);
  checkArcIds(G);
  checkEdgeIds(G);
  checkGraphNodeMap(G);
  checkGraphArcMap(G);
  checkGraphEdgeMap(G);
}

void checkFullGraph(int num) {
  typedef FullGraph Graph;
  GRAPH_TYPEDEFS(Graph);

  Graph G(num);
  checkGraphNodeList(G, num);
  checkGraphEdgeList(G, num * (num - 1) / 2);

  for (NodeIt n(G); n != INVALID; ++n) {
    checkGraphOutArcList(G, n, num - 1);    
    checkGraphInArcList(G, n, num - 1);    
    checkGraphIncEdgeList(G, n, num - 1);    
  }

  checkGraphConArcList(G, num * (num - 1));
  checkGraphConEdgeList(G, num * (num - 1) / 2);

  checkArcDirections(G);

  checkNodeIds(G);
  checkArcIds(G);
  checkEdgeIds(G);
  checkGraphNodeMap(G);
  checkGraphArcMap(G);
  checkGraphEdgeMap(G);

  
  for (int i = 0; i < G.nodeNum(); ++i) {
    check(G.index(G(i)) == i, "Wrong index");
  }

  for (NodeIt u(G); u != INVALID; ++u) {
    for (NodeIt v(G); v != INVALID; ++v) {
      Edge e = G.edge(u, v);
      Arc a = G.arc(u, v);
      if (u == v) {
        check(e == INVALID, "Wrong edge lookup");
        check(a == INVALID, "Wrong arc lookup");
      } else {
        check((G.u(e) == u && G.v(e) == v) ||
              (G.u(e) == v && G.v(e) == u), "Wrong edge lookup");
        check(G.source(a) == u && G.target(a) == v, "Wrong arc lookup");
      }
    }
  }
}

void checkConcepts() {
  { // Checking graph components
    checkConcept<BaseGraphComponent, BaseGraphComponent >();

    checkConcept<IDableGraphComponent<>,
      IDableGraphComponent<> >();

    checkConcept<IterableGraphComponent<>,
      IterableGraphComponent<> >();

    checkConcept<MappableGraphComponent<>,
      MappableGraphComponent<> >();
  }
  { // Checking skeleton graph
    checkConcept<Graph, Graph>();
  }
  { // Checking ListGraph
    checkConcept<Graph, ListGraph>();
    checkConcept<AlterableGraphComponent<>, ListGraph>();
    checkConcept<ExtendableGraphComponent<>, ListGraph>();
    checkConcept<ClearableGraphComponent<>, ListGraph>();
    checkConcept<ErasableGraphComponent<>, ListGraph>();
  }
  { // Checking SmartGraph
    checkConcept<Graph, SmartGraph>();
    checkConcept<AlterableGraphComponent<>, SmartGraph>();
    checkConcept<ExtendableGraphComponent<>, SmartGraph>();
    checkConcept<ClearableGraphComponent<>, SmartGraph>();
  }
<<<<<<< HEAD
//  { // Checking FullGraph
//    checkConcept<Graph, FullGraph>();
//    checkGraphIterators<FullGraph>();
//  }
  { // Checking GridGraph
    checkConcept<Graph, GridGraph>();
  }
=======
  { // Checking FullGraph
    checkConcept<Graph, FullGraph>();
  }
//   { // Checking GridGraph
//     checkConcept<Graph, GridGraph>();
//   }
>>>>>>> 80b7f5e4
}

template <typename Graph>
void checkGraphValidity() {
  TEMPLATE_GRAPH_TYPEDEFS(Graph);
  Graph g;

  Node
    n1 = g.addNode(),
    n2 = g.addNode(),
    n3 = g.addNode();

  Edge
    e1 = g.addEdge(n1, n2),
    e2 = g.addEdge(n2, n3);

  check(g.valid(n1), "Wrong validity check");
  check(g.valid(e1), "Wrong validity check");
  check(g.valid(g.direct(e1, true)), "Wrong validity check");

  check(!g.valid(g.nodeFromId(-1)), "Wrong validity check");
  check(!g.valid(g.edgeFromId(-1)), "Wrong validity check");
  check(!g.valid(g.arcFromId(-1)), "Wrong validity check");
}

template <typename Graph>
void checkGraphValidityErase() {
  TEMPLATE_GRAPH_TYPEDEFS(Graph);
  Graph g;

  Node
    n1 = g.addNode(),
    n2 = g.addNode(),
    n3 = g.addNode();

  Edge
    e1 = g.addEdge(n1, n2),
    e2 = g.addEdge(n2, n3);

  check(g.valid(n1), "Wrong validity check");
  check(g.valid(e1), "Wrong validity check");
  check(g.valid(g.direct(e1, true)), "Wrong validity check");

  g.erase(n1);

  check(!g.valid(n1), "Wrong validity check");
  check(g.valid(n2), "Wrong validity check");
  check(g.valid(n3), "Wrong validity check");
  check(!g.valid(e1), "Wrong validity check");
  check(g.valid(e2), "Wrong validity check");

  check(!g.valid(g.nodeFromId(-1)), "Wrong validity check");
  check(!g.valid(g.edgeFromId(-1)), "Wrong validity check");
  check(!g.valid(g.arcFromId(-1)), "Wrong validity check");
}

void checkGridGraph(int width, int height) {
  typedef GridGraph Graph;
  GRAPH_TYPEDEFS(Graph);
  Graph G(width, height);

  check(G.width() == width, "Wrong column number");
  check(G.height() == height, "Wrong row number");

  for (int i = 0; i < width; ++i) {
    for (int j = 0; j < height; ++j) {
      check(G.col(G(i, j)) == i, "Wrong column");
      check(G.row(G(i, j)) == j, "Wrong row");
      check(G.pos(G(i, j)).x == i, "Wrong column");
      check(G.pos(G(i, j)).y == j, "Wrong row");
    }
  }

  for (int j = 0; j < height; ++j) {
    for (int i = 0; i < width - 1; ++i) {
      check(G.source(G.right(G(i, j))) == G(i, j), "Wrong right");
      check(G.target(G.right(G(i, j))) == G(i + 1, j), "Wrong right");
    }
    check(G.right(G(width - 1, j)) == INVALID, "Wrong right");
  }

  for (int j = 0; j < height; ++j) {
    for (int i = 1; i < width; ++i) {
      check(G.source(G.left(G(i, j))) == G(i, j), "Wrong left");
      check(G.target(G.left(G(i, j))) == G(i - 1, j), "Wrong left");
    }
    check(G.left(G(0, j)) == INVALID, "Wrong left");
  }

  for (int i = 0; i < width; ++i) {
    for (int j = 0; j < height - 1; ++j) {
      check(G.source(G.up(G(i, j))) == G(i, j), "Wrong up");
      check(G.target(G.up(G(i, j))) == G(i, j + 1), "Wrong up");
    }
    check(G.up(G(i, height - 1)) == INVALID, "Wrong up");
  }

  for (int i = 0; i < width; ++i) {
    for (int j = 1; j < height; ++j) {
      check(G.source(G.down(G(i, j))) == G(i, j), "Wrong down");
      check(G.target(G.down(G(i, j))) == G(i, j - 1), "Wrong down");
    }
    check(G.down(G(i, 0)) == INVALID, "Wrong down");
  }

  checkGraphNodeList(G, width * height);
  checkGraphEdgeList(G, width * (height - 1) + (width - 1) * height);
  checkGraphArcList(G, 2 * (width * (height - 1) + (width - 1) * height));

  for (NodeIt n(G); n != INVALID; ++n) {
    int nb = 4;
    if (G.col(n) == 0) --nb;
    if (G.col(n) == width - 1) --nb;
    if (G.row(n) == 0) --nb;
    if (G.row(n) == height - 1) --nb;

    checkGraphOutArcList(G, n, nb);
    checkGraphInArcList(G, n, nb);
    checkGraphIncEdgeList(G, n, nb);
  }

  checkArcDirections(G);

  checkGraphConArcList(G, 2 * (width * (height - 1) + (width - 1) * height));
  checkGraphConEdgeList(G, width * (height - 1) + (width - 1) * height);

  checkNodeIds(G);
  checkArcIds(G);
  checkEdgeIds(G);
  checkGraphNodeMap(G);
  checkGraphArcMap(G);
  checkGraphEdgeMap(G);

}

void checkGraphs() {
  { // Checking ListGraph
    checkGraph<ListGraph>();
    checkGraphValidityErase<ListGraph>();
  }
  { // Checking SmartGraph
    checkGraph<SmartGraph>();
    checkGraphValidity<SmartGraph>();
  }
<<<<<<< HEAD
//   { // Checking FullGraph
//     FullGraph g(5);
//     checkGraphNodeList(g, 5);
//     checkGraphEdgeList(g, 10);
//   }
  { // Checking GridGraph
    checkGridGraph(5, 8);
    checkGridGraph(8, 5);
    checkGridGraph(5, 5);
    checkGridGraph(0, 0);
    checkGridGraph(1, 1);
  }
=======
  { // Checking FullGraph   
    checkFullGraph(7);
    checkFullGraph(8);
  }
//   { // Checking GridGraph
//     GridGraph g(5, 6);
//     checkGraphNodeList(g, 30);
//     checkGraphEdgeList(g, 49);
//     checkGridGraph(g, 5, 6);
//   }
>>>>>>> 80b7f5e4
}

int main() {
  checkConcepts();
  checkGraphs();
  return 0;
}<|MERGE_RESOLUTION|>--- conflicted
+++ resolved
@@ -19,13 +19,8 @@
 #include <lemon/concepts/graph.h>
 #include <lemon/list_graph.h>
 #include <lemon/smart_graph.h>
-<<<<<<< HEAD
-// #include <lemon/full_graph.h>
+#include <lemon/full_graph.h>
 #include <lemon/grid_graph.h>
-=======
-#include <lemon/full_graph.h>
-// #include <lemon/grid_graph.h>
->>>>>>> 80b7f5e4
 
 #include "test_tools.h"
 #include "graph_test.h"
@@ -176,22 +171,12 @@
     checkConcept<ExtendableGraphComponent<>, SmartGraph>();
     checkConcept<ClearableGraphComponent<>, SmartGraph>();
   }
-<<<<<<< HEAD
-//  { // Checking FullGraph
-//    checkConcept<Graph, FullGraph>();
-//    checkGraphIterators<FullGraph>();
-//  }
+  { // Checking FullGraph
+    checkConcept<Graph, FullGraph>();
+  }
   { // Checking GridGraph
     checkConcept<Graph, GridGraph>();
   }
-=======
-  { // Checking FullGraph
-    checkConcept<Graph, FullGraph>();
-  }
-//   { // Checking GridGraph
-//     checkConcept<Graph, GridGraph>();
-//   }
->>>>>>> 80b7f5e4
 }
 
 template <typename Graph>
@@ -336,12 +321,10 @@
     checkGraph<SmartGraph>();
     checkGraphValidity<SmartGraph>();
   }
-<<<<<<< HEAD
-//   { // Checking FullGraph
-//     FullGraph g(5);
-//     checkGraphNodeList(g, 5);
-//     checkGraphEdgeList(g, 10);
-//   }
+  { // Checking FullGraph   
+    checkFullGraph(7);
+    checkFullGraph(8);
+  }
   { // Checking GridGraph
     checkGridGraph(5, 8);
     checkGridGraph(8, 5);
@@ -349,18 +332,6 @@
     checkGridGraph(0, 0);
     checkGridGraph(1, 1);
   }
-=======
-  { // Checking FullGraph   
-    checkFullGraph(7);
-    checkFullGraph(8);
-  }
-//   { // Checking GridGraph
-//     GridGraph g(5, 6);
-//     checkGraphNodeList(g, 30);
-//     checkGraphEdgeList(g, 49);
-//     checkGridGraph(g, 5, 6);
-//   }
->>>>>>> 80b7f5e4
 }
 
 int main() {

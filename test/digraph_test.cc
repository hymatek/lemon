--- conflicted
+++ resolved
@@ -111,22 +111,6 @@
   checkGraphConArcList(G, 5);
 }
 
-<<<<<<< HEAD
-void checkFullDigraph(int num) {
-  typedef FullDigraph Digraph;
-  DIGRAPH_TYPEDEFS(Digraph);
-  Digraph G(num);
-
-  checkGraphNodeList(G, num);
-  checkGraphArcList(G, num * num);
-
-  for (NodeIt n(G); n != INVALID; ++n) {
-    checkGraphOutArcList(G, n, num);
-    checkGraphInArcList(G, n, num);
-  }
-
-  checkGraphConArcList(G, num * num);
-=======
 template <class Digraph>
 void checkDigraphAlter() {
   TEMPLATE_DIGRAPH_TYPEDEFS(Digraph);
@@ -287,26 +271,12 @@
   checkGraphInArcList(G, n3, 2);
 
   checkGraphConArcList(G, 4);
->>>>>>> bb9191da
 
   checkNodeIds(G);
   checkArcIds(G);
   checkGraphNodeMap(G);
   checkGraphArcMap(G);
 
-<<<<<<< HEAD
-  for (int i = 0; i < G.nodeNum(); ++i) {
-    check(G.index(G(i)) == i, "Wrong index");
-  }
-
-  for (NodeIt s(G); s != INVALID; ++s) {
-    for (NodeIt t(G); t != INVALID; ++t) {
-      Arc a = G.arc(s, t);
-      check(G.source(a) == s && G.target(a) == t, "Wrong arc lookup");
-    }
-  }
-
-=======
   G.addNode();
   snapshot.save(G);
 
@@ -316,7 +286,6 @@
 
   checkGraphNodeList(G, 4);
   checkGraphArcList(G, 4);
->>>>>>> bb9191da
 }
 
 void checkConcepts() {
@@ -401,6 +370,38 @@
 
   check(!g.valid(g.nodeFromId(-1)), "Wrong validity check");
   check(!g.valid(g.arcFromId(-1)), "Wrong validity check");
+}
+
+void checkFullDigraph(int num) {
+  typedef FullDigraph Digraph;
+  DIGRAPH_TYPEDEFS(Digraph);
+  Digraph G(num);
+
+  checkGraphNodeList(G, num);
+  checkGraphArcList(G, num * num);
+
+  for (NodeIt n(G); n != INVALID; ++n) {
+    checkGraphOutArcList(G, n, num);
+    checkGraphInArcList(G, n, num);
+  }
+
+  checkGraphConArcList(G, num * num);
+
+  checkNodeIds(G);
+  checkArcIds(G);
+  checkGraphNodeMap(G);
+  checkGraphArcMap(G);
+
+  for (int i = 0; i < G.nodeNum(); ++i) {
+    check(G.index(G(i)) == i, "Wrong index");
+  }
+
+  for (NodeIt s(G); s != INVALID; ++s) {
+    for (NodeIt t(G); t != INVALID; ++t) {
+      Arc a = G.arc(s, t);
+      check(G.source(a) == s && G.target(a) == t, "Wrong arc lookup");
+    }
+  }
 }
 
 void checkDigraphs() {

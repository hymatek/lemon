/* -*- mode: C++; indent-tabs-mode: nil; -*-
 *
 * This file is a part of LEMON, a generic C++ optimization library.
 *
 * Copyright (C) 2003-2010
 * Egervary Jeno Kombinatorikus Optimalizalasi Kutatocsoport
 * (Egervary Research Group on Combinatorial Optimization, EGRES).
 *
 * Permission to use, modify and distribute this software is granted
 * provided that this copyright notice appears in all copies. For
 * precise terms see the accompanying LICENSE file.
 *
 * This software is provided "AS IS" with no warranty of any kind,
 * express or implied, and with no claim as to its suitability for any
 * purpose.
 *
 */

#include <lemon/concepts/digraph.h>
#include <lemon/list_graph.h>
#include <lemon/smart_graph.h>
#include <lemon/static_graph.h>
#include <lemon/full_graph.h>

#include "test_tools.h"
#include "graph_test.h"

using namespace lemon;
using namespace lemon::concepts;

template <class Digraph>
void checkDigraphBuild() {
  TEMPLATE_DIGRAPH_TYPEDEFS(Digraph);
  Digraph G;

  checkGraphNodeList(G, 0);
  checkGraphArcList(G, 0);

  G.reserveNode(3);
  G.reserveArc(4);

  Node
    n1 = G.addNode(),
    n2 = G.addNode(),
    n3 = G.addNode();
  checkGraphNodeList(G, 3);
  checkGraphArcList(G, 0);

  Arc a1 = G.addArc(n1, n2);
  check(G.source(a1) == n1 && G.target(a1) == n2, "Wrong arc");
  checkGraphNodeList(G, 3);
  checkGraphArcList(G, 1);

  checkGraphOutArcList(G, n1, 1);
  checkGraphOutArcList(G, n2, 0);
  checkGraphOutArcList(G, n3, 0);

  checkGraphInArcList(G, n1, 0);
  checkGraphInArcList(G, n2, 1);
  checkGraphInArcList(G, n3, 0);

  checkGraphConArcList(G, 1);

  Arc a2 = G.addArc(n2, n1),
      a3 = G.addArc(n2, n3),
      a4 = G.addArc(n2, n3);
  ::lemon::ignore_unused_variable_warning(a2,a3,a4);

  checkGraphNodeList(G, 3);
  checkGraphArcList(G, 4);

  checkGraphOutArcList(G, n1, 1);
  checkGraphOutArcList(G, n2, 3);
  checkGraphOutArcList(G, n3, 0);

  checkGraphInArcList(G, n1, 1);
  checkGraphInArcList(G, n2, 1);
  checkGraphInArcList(G, n3, 2);

  checkGraphConArcList(G, 4);

  checkNodeIds(G);
  checkArcIds(G);
  checkGraphNodeMap(G);
  checkGraphArcMap(G);
}

template <class Digraph>
void checkDigraphSplit() {
  TEMPLATE_DIGRAPH_TYPEDEFS(Digraph);

  Digraph G;
  Node n1 = G.addNode(), n2 = G.addNode(), n3 = G.addNode();
  Arc a1 = G.addArc(n1, n2), a2 = G.addArc(n2, n1),
      a3 = G.addArc(n2, n3), a4 = G.addArc(n2, n3);
  ::lemon::ignore_unused_variable_warning(a1,a2,a3,a4);

  Node n4 = G.split(n2);

  check(G.target(OutArcIt(G, n2)) == n4 &&
        G.source(InArcIt(G, n4)) == n2,
        "Wrong split.");

  checkGraphNodeList(G, 4);
  checkGraphArcList(G, 5);

  checkGraphOutArcList(G, n1, 1);
  checkGraphOutArcList(G, n2, 1);
  checkGraphOutArcList(G, n3, 0);
  checkGraphOutArcList(G, n4, 3);

  checkGraphInArcList(G, n1, 1);
  checkGraphInArcList(G, n2, 1);
  checkGraphInArcList(G, n3, 2);
  checkGraphInArcList(G, n4, 1);

  checkGraphConArcList(G, 5);
}

template <class Digraph>
void checkDigraphAlter() {
  TEMPLATE_DIGRAPH_TYPEDEFS(Digraph);

  Digraph G;
  Node n1 = G.addNode(), n2 = G.addNode(),
       n3 = G.addNode(), n4 = G.addNode();
  Arc a1 = G.addArc(n1, n2), a2 = G.addArc(n4, n1),
      a3 = G.addArc(n4, n3), a4 = G.addArc(n4, n3),
      a5 = G.addArc(n2, n4);
  ::lemon::ignore_unused_variable_warning(a1,a2,a3,a5);

  checkGraphNodeList(G, 4);
  checkGraphArcList(G, 5);

  // Check changeSource() and changeTarget()
  G.changeTarget(a4, n1);

  checkGraphNodeList(G, 4);
  checkGraphArcList(G, 5);

  checkGraphOutArcList(G, n1, 1);
  checkGraphOutArcList(G, n2, 1);
  checkGraphOutArcList(G, n3, 0);
  checkGraphOutArcList(G, n4, 3);

  checkGraphInArcList(G, n1, 2);
  checkGraphInArcList(G, n2, 1);
  checkGraphInArcList(G, n3, 1);
  checkGraphInArcList(G, n4, 1);

  checkGraphConArcList(G, 5);

  G.changeSource(a4, n3);

  checkGraphNodeList(G, 4);
  checkGraphArcList(G, 5);

  checkGraphOutArcList(G, n1, 1);
  checkGraphOutArcList(G, n2, 1);
  checkGraphOutArcList(G, n3, 1);
  checkGraphOutArcList(G, n4, 2);

  checkGraphInArcList(G, n1, 2);
  checkGraphInArcList(G, n2, 1);
  checkGraphInArcList(G, n3, 1);
  checkGraphInArcList(G, n4, 1);

  checkGraphConArcList(G, 5);

  // Check contract()
  G.contract(n2, n4, false);

  checkGraphNodeList(G, 3);
  checkGraphArcList(G, 5);

  checkGraphOutArcList(G, n1, 1);
  checkGraphOutArcList(G, n2, 3);
  checkGraphOutArcList(G, n3, 1);

  checkGraphInArcList(G, n1, 2);
  checkGraphInArcList(G, n2, 2);
  checkGraphInArcList(G, n3, 1);

  checkGraphConArcList(G, 5);

  G.contract(n2, n1);

  checkGraphNodeList(G, 2);
  checkGraphArcList(G, 3);

  checkGraphOutArcList(G, n2, 2);
  checkGraphOutArcList(G, n3, 1);

  checkGraphInArcList(G, n2, 2);
  checkGraphInArcList(G, n3, 1);

  checkGraphConArcList(G, 3);
}

template <class Digraph>
void checkDigraphErase() {
  TEMPLATE_DIGRAPH_TYPEDEFS(Digraph);

  Digraph G;
  Node n1 = G.addNode(), n2 = G.addNode(),
       n3 = G.addNode(), n4 = G.addNode();
  Arc a1 = G.addArc(n1, n2), a2 = G.addArc(n4, n1),
      a3 = G.addArc(n4, n3), a4 = G.addArc(n3, n1),
      a5 = G.addArc(n2, n4);
  ::lemon::ignore_unused_variable_warning(a2,a3,a4,a5);

  // Check arc deletion
  G.erase(a1);

  checkGraphNodeList(G, 4);
  checkGraphArcList(G, 4);

  checkGraphOutArcList(G, n1, 0);
  checkGraphOutArcList(G, n2, 1);
  checkGraphOutArcList(G, n3, 1);
  checkGraphOutArcList(G, n4, 2);

  checkGraphInArcList(G, n1, 2);
  checkGraphInArcList(G, n2, 0);
  checkGraphInArcList(G, n3, 1);
  checkGraphInArcList(G, n4, 1);

  checkGraphConArcList(G, 4);

  // Check node deletion
  G.erase(n4);

  checkGraphNodeList(G, 3);
  checkGraphArcList(G, 1);

  checkGraphOutArcList(G, n1, 0);
  checkGraphOutArcList(G, n2, 0);
  checkGraphOutArcList(G, n3, 1);
  checkGraphOutArcList(G, n4, 0);

  checkGraphInArcList(G, n1, 1);
  checkGraphInArcList(G, n2, 0);
  checkGraphInArcList(G, n3, 0);
  checkGraphInArcList(G, n4, 0);

  checkGraphConArcList(G, 1);
}


template <class Digraph>
void checkDigraphSnapshot() {
  TEMPLATE_DIGRAPH_TYPEDEFS(Digraph);

  Digraph G;
  Node n1 = G.addNode(), n2 = G.addNode(), n3 = G.addNode();
  Arc a1 = G.addArc(n1, n2), a2 = G.addArc(n2, n1),
      a3 = G.addArc(n2, n3), a4 = G.addArc(n2, n3);
  ::lemon::ignore_unused_variable_warning(a1,a2,a3,a4);

  typename Digraph::Snapshot snapshot(G);

  Node n = G.addNode();
  G.addArc(n3, n);
  G.addArc(n, n3);

  checkGraphNodeList(G, 4);
  checkGraphArcList(G, 6);

  snapshot.restore();

  checkGraphNodeList(G, 3);
  checkGraphArcList(G, 4);

  checkGraphOutArcList(G, n1, 1);
  checkGraphOutArcList(G, n2, 3);
  checkGraphOutArcList(G, n3, 0);

  checkGraphInArcList(G, n1, 1);
  checkGraphInArcList(G, n2, 1);
  checkGraphInArcList(G, n3, 2);

  checkGraphConArcList(G, 4);

  checkNodeIds(G);
  checkArcIds(G);
  checkGraphNodeMap(G);
  checkGraphArcMap(G);

  G.addNode();
  snapshot.save(G);

  G.addArc(G.addNode(), G.addNode());

  snapshot.restore();
  snapshot.save(G);

  checkGraphNodeList(G, 4);
  checkGraphArcList(G, 4);

  G.addArc(G.addNode(), G.addNode());

  snapshot.restore();

  checkGraphNodeList(G, 4);
  checkGraphArcList(G, 4);
}

void checkConcepts() {
  { // Checking digraph components
    checkConcept<BaseDigraphComponent, BaseDigraphComponent >();

    checkConcept<IDableDigraphComponent<>,
      IDableDigraphComponent<> >();

    checkConcept<IterableDigraphComponent<>,
      IterableDigraphComponent<> >();

    checkConcept<MappableDigraphComponent<>,
      MappableDigraphComponent<> >();
  }
  { // Checking skeleton digraph
    checkConcept<Digraph, Digraph>();
  }
  { // Checking ListDigraph
    checkConcept<Digraph, ListDigraph>();
    checkConcept<AlterableDigraphComponent<>, ListDigraph>();
    checkConcept<ExtendableDigraphComponent<>, ListDigraph>();
    checkConcept<ClearableDigraphComponent<>, ListDigraph>();
    checkConcept<ErasableDigraphComponent<>, ListDigraph>();
  }
  { // Checking SmartDigraph
    checkConcept<Digraph, SmartDigraph>();
    checkConcept<AlterableDigraphComponent<>, SmartDigraph>();
    checkConcept<ExtendableDigraphComponent<>, SmartDigraph>();
    checkConcept<ClearableDigraphComponent<>, SmartDigraph>();
  }
  { // Checking StaticDigraph
    checkConcept<Digraph, StaticDigraph>();
    checkConcept<ClearableDigraphComponent<>, StaticDigraph>();
  }
  { // Checking FullDigraph
    checkConcept<Digraph, FullDigraph>();
  }
}

template <typename Digraph>
void checkDigraphValidity() {
  TEMPLATE_DIGRAPH_TYPEDEFS(Digraph);
  Digraph g;

  Node
    n1 = g.addNode(),
    n2 = g.addNode(),
    n3 = g.addNode();

  Arc
    e1 = g.addArc(n1, n2),
    e2 = g.addArc(n2, n3);
  ::lemon::ignore_unused_variable_warning(e2);

  check(g.valid(n1), "Wrong validity check");
  check(g.valid(e1), "Wrong validity check");

  check(!g.valid(g.nodeFromId(-1)), "Wrong validity check");
  check(!g.valid(g.arcFromId(-1)), "Wrong validity check");
}

template <typename Digraph>
void checkDigraphValidityErase() {
  TEMPLATE_DIGRAPH_TYPEDEFS(Digraph);
  Digraph g;

  Node
    n1 = g.addNode(),
    n2 = g.addNode(),
    n3 = g.addNode();

  Arc
    e1 = g.addArc(n1, n2),
    e2 = g.addArc(n2, n3);

  check(g.valid(n1), "Wrong validity check");
  check(g.valid(e1), "Wrong validity check");

  g.erase(n1);

  check(!g.valid(n1), "Wrong validity check");
  check(g.valid(n2), "Wrong validity check");
  check(g.valid(n3), "Wrong validity check");
  check(!g.valid(e1), "Wrong validity check");
  check(g.valid(e2), "Wrong validity check");

  check(!g.valid(g.nodeFromId(-1)), "Wrong validity check");
  check(!g.valid(g.arcFromId(-1)), "Wrong validity check");
}

void checkStaticDigraph() {
  SmartDigraph g;
  SmartDigraph::NodeMap<StaticDigraph::Node> nref(g);
  SmartDigraph::ArcMap<StaticDigraph::Arc> aref(g);

  StaticDigraph G;

  checkGraphNodeList(G, 0);
  checkGraphArcList(G, 0);

  G.build(g, nref, aref);

  checkGraphNodeList(G, 0);
  checkGraphArcList(G, 0);

  SmartDigraph::Node
    n1 = g.addNode(),
    n2 = g.addNode(),
    n3 = g.addNode();

  G.build(g, nref, aref);

  checkGraphNodeList(G, 3);
  checkGraphArcList(G, 0);

  SmartDigraph::Arc a1 = g.addArc(n1, n2);

  G.build(g, nref, aref);

  check(G.source(aref[a1]) == nref[n1] && G.target(aref[a1]) == nref[n2],
        "Wrong arc or wrong references");
  checkGraphNodeList(G, 3);
  checkGraphArcList(G, 1);

  checkGraphOutArcList(G, nref[n1], 1);
  checkGraphOutArcList(G, nref[n2], 0);
  checkGraphOutArcList(G, nref[n3], 0);

  checkGraphInArcList(G, nref[n1], 0);
  checkGraphInArcList(G, nref[n2], 1);
  checkGraphInArcList(G, nref[n3], 0);

  checkGraphConArcList(G, 1);

  SmartDigraph::Arc
    a2 = g.addArc(n2, n1),
    a3 = g.addArc(n2, n3),
    a4 = g.addArc(n2, n3);
<<<<<<< HEAD
  ignore_unused_variable_warning(a2,a3,a4);
=======
  ::lemon::ignore_unused_variable_warning(a2,a3,a4);
>>>>>>> 38e0d024

  digraphCopy(g, G).nodeRef(nref).run();

  checkGraphNodeList(G, 3);
  checkGraphArcList(G, 4);

  checkGraphOutArcList(G, nref[n1], 1);
  checkGraphOutArcList(G, nref[n2], 3);
  checkGraphOutArcList(G, nref[n3], 0);

  checkGraphInArcList(G, nref[n1], 1);
  checkGraphInArcList(G, nref[n2], 1);
  checkGraphInArcList(G, nref[n3], 2);

  checkGraphConArcList(G, 4);

  std::vector<std::pair<int,int> > arcs;
  arcs.push_back(std::make_pair(0,1));
  arcs.push_back(std::make_pair(0,2));
  arcs.push_back(std::make_pair(1,3));
  arcs.push_back(std::make_pair(1,2));
  arcs.push_back(std::make_pair(3,0));
  arcs.push_back(std::make_pair(3,3));
  arcs.push_back(std::make_pair(4,2));
  arcs.push_back(std::make_pair(4,3));
  arcs.push_back(std::make_pair(4,1));

  G.build(6, arcs.begin(), arcs.end());

  checkGraphNodeList(G, 6);
  checkGraphArcList(G, 9);

  checkGraphOutArcList(G, G.node(0), 2);
  checkGraphOutArcList(G, G.node(1), 2);
  checkGraphOutArcList(G, G.node(2), 0);
  checkGraphOutArcList(G, G.node(3), 2);
  checkGraphOutArcList(G, G.node(4), 3);
  checkGraphOutArcList(G, G.node(5), 0);

  checkGraphInArcList(G, G.node(0), 1);
  checkGraphInArcList(G, G.node(1), 2);
  checkGraphInArcList(G, G.node(2), 3);
  checkGraphInArcList(G, G.node(3), 3);
  checkGraphInArcList(G, G.node(4), 0);
  checkGraphInArcList(G, G.node(5), 0);

  checkGraphConArcList(G, 9);

  checkNodeIds(G);
  checkArcIds(G);
  checkGraphNodeMap(G);
  checkGraphArcMap(G);

  int n = G.nodeNum();
  int m = G.arcNum();
  check(G.index(G.node(n-1)) == n-1, "Wrong index.");
  check(G.index(G.arc(m-1)) == m-1, "Wrong index.");
}

void checkFullDigraph(int num) {
  typedef FullDigraph Digraph;
  DIGRAPH_TYPEDEFS(Digraph);

  Digraph G(num);
  check(G.nodeNum() == num && G.arcNum() == num * num, "Wrong size");

  G.resize(num);
  check(G.nodeNum() == num && G.arcNum() == num * num, "Wrong size");

  checkGraphNodeList(G, num);
  checkGraphArcList(G, num * num);

  for (NodeIt n(G); n != INVALID; ++n) {
    checkGraphOutArcList(G, n, num);
    checkGraphInArcList(G, n, num);
  }

  checkGraphConArcList(G, num * num);

  checkNodeIds(G);
  checkArcIds(G);
  checkGraphNodeMap(G);
  checkGraphArcMap(G);

  for (int i = 0; i < G.nodeNum(); ++i) {
    check(G.index(G(i)) == i, "Wrong index");
  }

  for (NodeIt s(G); s != INVALID; ++s) {
    for (NodeIt t(G); t != INVALID; ++t) {
      Arc a = G.arc(s, t);
      check(G.source(a) == s && G.target(a) == t, "Wrong arc lookup");
    }
  }
}

void checkDigraphs() {
  { // Checking ListDigraph
    checkDigraphBuild<ListDigraph>();
    checkDigraphSplit<ListDigraph>();
    checkDigraphAlter<ListDigraph>();
    checkDigraphErase<ListDigraph>();
    checkDigraphSnapshot<ListDigraph>();
    checkDigraphValidityErase<ListDigraph>();
  }
  { // Checking SmartDigraph
    checkDigraphBuild<SmartDigraph>();
    checkDigraphSplit<SmartDigraph>();
    checkDigraphSnapshot<SmartDigraph>();
    checkDigraphValidity<SmartDigraph>();
  }
  { // Checking StaticDigraph
    checkStaticDigraph();
  }
  { // Checking FullDigraph
    checkFullDigraph(8);
  }
}

int main() {
  checkDigraphs();
  checkConcepts();
  return 0;
}<|MERGE_RESOLUTION|>--- conflicted
+++ resolved
@@ -442,11 +442,7 @@
     a2 = g.addArc(n2, n1),
     a3 = g.addArc(n2, n3),
     a4 = g.addArc(n2, n3);
-<<<<<<< HEAD
-  ignore_unused_variable_warning(a2,a3,a4);
-=======
   ::lemon::ignore_unused_variable_warning(a2,a3,a4);
->>>>>>> 38e0d024
 
   digraphCopy(g, G).nodeRef(nref).run();
 

--- conflicted
+++ resolved
@@ -19,12 +19,8 @@
   heap_test
   kruskal_test
   maps_test
-<<<<<<< HEAD
   max_matching_test
-=======
   radix_sort_test
-  random_test
->>>>>>> bf968d9e
   path_test
   preflow_test
   random_test

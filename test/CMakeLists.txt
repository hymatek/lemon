INCLUDE_DIRECTORIES(
  ${CMAKE_SOURCE_DIR}
  ${CMAKE_BINARY_DIR}
)

IF(HAVE_GLPK)
  INCLUDE_DIRECTORIES(${GLPK_INCLUDE_DIR})
ENDIF(HAVE_GLPK)

LINK_DIRECTORIES(${CMAKE_BINARY_DIR}/lemon)

SET(TESTS
  adaptors_test
  bfs_test
  circulation_test
  counter_test
  dfs_test
  digraph_test
  dijkstra_test
  dim_test
  edge_set_test
  error_test
  euler_test
  graph_copy_test
  graph_test
  graph_utils_test
  hao_orlin_test
  heap_test
  kruskal_test
  maps_test
  max_matching_test
<<<<<<< HEAD
=======
  min_cost_arborescence_test
  random_test
>>>>>>> 16f73218
  path_test
  preflow_test
  radix_sort_test
  random_test
  suurballe_test
  time_measure_test
  unionfind_test)

IF(HAVE_LP)
  ADD_EXECUTABLE(lp_test lp_test.cc)
  IF(HAVE_GLPK)
    TARGET_LINK_LIBRARIES(lp_test lemon ${GLPK_LIBRARIES})
  ENDIF(HAVE_GLPK)
  ADD_TEST(lp_test lp_test)

  IF(WIN32 AND HAVE_GLPK)
    GET_TARGET_PROPERTY(TARGET_LOC lp_test LOCATION)
    GET_FILENAME_COMPONENT(TARGET_PATH ${TARGET_LOC} PATH)
    ADD_CUSTOM_COMMAND(TARGET lp_test POST_BUILD
      COMMAND cmake -E copy ${GLPK_BIN_DIR}/glpk.dll ${TARGET_PATH}
      COMMAND cmake -E copy ${GLPK_BIN_DIR}/libltdl3.dll ${TARGET_PATH}
      COMMAND cmake -E copy ${GLPK_BIN_DIR}/zlib1.dll ${TARGET_PATH}
    )
  ENDIF(WIN32 AND HAVE_GLPK)
ENDIF(HAVE_LP)

IF(HAVE_MIP)
  ADD_EXECUTABLE(mip_test mip_test.cc)
  IF(HAVE_GLPK)
    TARGET_LINK_LIBRARIES(mip_test lemon ${GLPK_LIBRARIES})
  ENDIF(HAVE_GLPK)
  ADD_TEST(mip_test mip_test)

  IF(WIN32 AND HAVE_GLPK)
    GET_TARGET_PROPERTY(TARGET_LOC mip_test LOCATION)
    GET_FILENAME_COMPONENT(TARGET_PATH ${TARGET_LOC} PATH)
    ADD_CUSTOM_COMMAND(TARGET mip_test POST_BUILD
      COMMAND cmake -E copy ${GLPK_BIN_DIR}/glpk.dll ${TARGET_PATH}
      COMMAND cmake -E copy ${GLPK_BIN_DIR}/libltdl3.dll ${TARGET_PATH}
      COMMAND cmake -E copy ${GLPK_BIN_DIR}/zlib1.dll ${TARGET_PATH}
    )
  ENDIF(WIN32 AND HAVE_GLPK)
ENDIF(HAVE_MIP)

FOREACH(TEST_NAME ${TESTS})
  ADD_EXECUTABLE(${TEST_NAME} ${TEST_NAME}.cc)
  TARGET_LINK_LIBRARIES(${TEST_NAME} lemon)
  ADD_TEST(${TEST_NAME} ${TEST_NAME})
ENDFOREACH(TEST_NAME)<|MERGE_RESOLUTION|>--- conflicted
+++ resolved
@@ -29,11 +29,7 @@
   kruskal_test
   maps_test
   max_matching_test
-<<<<<<< HEAD
-=======
   min_cost_arborescence_test
-  random_test
->>>>>>> 16f73218
   path_test
   preflow_test
   radix_sort_test

--- conflicted
+++ resolved
@@ -1,8 +1,4 @@
-<<<<<<< HEAD
-# Doxyfile 1.5.9
-=======
 # Doxyfile 1.7.3
->>>>>>> 6a7116c6
 
 #---------------------------------------------------------------------------
 # Project related configuration options
@@ -102,11 +98,8 @@
                          "@abs_top_srcdir@/contrib" \
                          "@abs_top_srcdir@/tools" \
                          "@abs_top_srcdir@/test/test_tools.h" \
-<<<<<<< HEAD
+                         "@abs_top_builddir@/doc/mainpage.dox" \
                          "@abs_top_builddir@/doc/references.dox"
-=======
-                         "@abs_top_builddir@/doc/mainpage.dox"
->>>>>>> 6a7116c6
 INPUT_ENCODING         = UTF-8
 FILE_PATTERNS          = *.h \
                          *.cc \
@@ -258,11 +251,7 @@
 EXPAND_AS_DEFINED      = 
 SKIP_FUNCTION_MACROS   = YES
 #---------------------------------------------------------------------------
-<<<<<<< HEAD
-# Options related to the search engine   
-=======
 # Configuration::additions related to external references
->>>>>>> 6a7116c6
 #---------------------------------------------------------------------------
 TAGFILES               = "@abs_top_builddir@/doc/libstdc++.tag = http://gcc.gnu.org/onlinedocs/libstdc++/latest-doxygen/  "
 GENERATE_TAGFILE       = html/lemon.tag

--- conflicted
+++ resolved
@@ -270,18 +270,11 @@
   --dry-run|-n
      Check the files, but do not modify them.
   --interactive|-i
-<<<<<<< HEAD
      If --dry-run is specified and the checker emits warnings,
      then the user is asked if the warnings should be considered
      errors.
   --werror|-w
      Make all warnings into errors.
-=======
-     If --dry-run is specified and files are warned, then a message is
-     prompted whether the warnings should be turned to errors.
-  --werror|-w
-     If --dry-run is specified, the warnings are turned to errors.
->>>>>>> e6c72912
   --all|-a
      Check all source files in the repository.
   --modified|-m
